# -*- coding: utf-8 -*-
"""
    sphinx.builder
    ~~~~~~~~~~~~~~

    .. warning::

<<<<<<< HEAD
       This module is only kept for API compatibility; new code should
       import these classes directly from the sphinx.builders package.
=======
    :copyright: Copyright 2007-2009 by the Sphinx team, see AUTHORS.
    :license: BSD, see LICENSE for details.
"""

import os
import time
import codecs
import shutil
import gettext
import cPickle as pickle
from os import path
from cgi import escape

from docutils import nodes
from docutils.io import StringOutput, FileOutput, DocTreeInput
from docutils.core import publish_parts
from docutils.utils import new_document
from docutils.frontend import OptionParser
from docutils.readers.doctree import Reader as DoctreeReader

from sphinx import addnodes, locale, __version__
from sphinx.util import ensuredir, relative_uri, SEP, os_path, texescape, ustrftime
from sphinx.htmlhelp import build_hhx
from sphinx.htmlwriter import HTMLWriter, HTMLTranslator, SmartyPantsHTMLTranslator
from sphinx.textwriter import TextWriter
from sphinx.latexwriter import LaTeXWriter
from sphinx.environment import BuildEnvironment, NoUri
from sphinx.highlighting import PygmentsBridge
from sphinx.util.console import bold, purple, darkgreen
from sphinx.search import js_index

try:
    import json
except ImportError:
    try:
        import simplejson as json
    except ImportError:
        json = None

# side effect: registers roles and directives
from sphinx import roles
from sphinx import directives

ENV_PICKLE_FILENAME = 'environment.pickle'
LAST_BUILD_FILENAME = 'last_build'
INVENTORY_FILENAME = 'objects.inv'


class Builder(object):
    """
    Builds target formats from the reST sources.
    """

    # builder's name, for the -b command line options
    name = ''

    def __init__(self, app, env=None, freshenv=False):
        self.srcdir = app.srcdir
        self.confdir = app.confdir
        self.outdir = app.outdir
        self.doctreedir = app.doctreedir
        if not path.isdir(self.doctreedir):
            os.makedirs(self.doctreedir)

        self.app = app
        self.warn = app.warn
        self.info = app.info
        self.config = app.config

        self.load_i18n()

        # images that need to be copied over (source -> dest)
        self.images = {}

        # if None, this is set in load_env()
        self.env = env
        self.freshenv = freshenv

        self.init()
        self.load_env()

    # helper methods

    def init(self):
        """Load necessary templates and perform initialization."""
        raise NotImplementedError

    def init_templates(self):
        # Call this from init() if you need templates.
        if self.config.template_bridge:
            self.templates = self.app.import_object(
                self.config.template_bridge, 'template_bridge setting')()
        else:
            from sphinx._jinja import BuiltinTemplates
            self.templates = BuiltinTemplates()
        self.templates.init(self)

    def get_target_uri(self, docname, typ=None):
        """
        Return the target URI for a document name (typ can be used to qualify
        the link characteristic for individual builders).
        """
        raise NotImplementedError

    def get_relative_uri(self, from_, to, typ=None):
        """
        Return a relative URI between two source filenames. May raise environment.NoUri
        if there's no way to return a sensible URI.
        """
        return relative_uri(self.get_target_uri(from_),
                            self.get_target_uri(to, typ))

    def get_outdated_docs(self):
        """
        Return an iterable of output files that are outdated, or a string describing
        what an update build will build.
        """
        raise NotImplementedError

    def status_iterator(self, iterable, summary, colorfunc=darkgreen):
        l = -1
        for item in iterable:
            if l == -1:
                self.info(bold(summary), nonl=1)
                l = 0
            self.info(colorfunc(item) + ' ', nonl=1)
            yield item
        if l == 0:
            self.info()

    supported_image_types = []

    def post_process_images(self, doctree):
        """
        Pick the best candidate for all image URIs.
        """
        for node in doctree.traverse(nodes.image):
            if '?' in node['candidates']:
                # don't rewrite nonlocal image URIs
                continue
            if '*' not in node['candidates']:
                for imgtype in self.supported_image_types:
                    candidate = node['candidates'].get(imgtype, None)
                    if candidate:
                        break
                else:
                    self.warn('%s:%s: no matching candidate for image URI %r' %
                              (node.source, getattr(node, 'lineno', ''), node['uri']))
                    continue
                node['uri'] = candidate
            else:
                candidate = node['uri']
            if candidate not in self.env.images:
                # non-existing URI; let it alone
                continue
            self.images[candidate] = self.env.images[candidate][1]

    # build methods

    def load_i18n(self):
        """
        Load translated strings from the configured localedirs if
        enabled in the configuration.
        """
        self.translator = None
        if self.config.language is not None:
            self.info(bold('loading translations [%s]... ' % self.config.language),
                      nonl=True)
            locale_dirs = [path.join(path.dirname(__file__), 'locale')] + \
                          [path.join(self.srcdir, x) for x in self.config.locale_dirs]
            for dir_ in locale_dirs:
                try:
                    trans = gettext.translation('sphinx', localedir=dir_,
                            languages=[self.config.language])
                    if self.translator is None:
                        self.translator = trans
                    else:
                        self.translator._catalog.update(trans.catalog)
                except Exception:
                    # Language couldn't be found in the specified path
                    pass
            if self.translator is not None:
                self.info('done')
            else:
                self.info('locale not available')
        if self.translator is None:
            self.translator = gettext.NullTranslations()
        self.translator.install(unicode=True)
        locale.init()  # translate common labels

    def load_env(self):
        """Set up the build environment."""
        if self.env:
            return
        if not self.freshenv:
            try:
                self.info(bold('loading pickled environment... '), nonl=True)
                self.env = BuildEnvironment.frompickle(self.config,
                    path.join(self.doctreedir, ENV_PICKLE_FILENAME))
                self.info('done')
            except Exception, err:
                if type(err) is IOError and err.errno == 2:
                    self.info('not found')
                else:
                    self.info('failed: %s' % err)
                self.env = BuildEnvironment(self.srcdir, self.doctreedir, self.config)
                self.env.find_files(self.config)
        else:
            self.env = BuildEnvironment(self.srcdir, self.doctreedir, self.config)
            self.env.find_files(self.config)
        self.env.set_warnfunc(self.warn)

    def build_all(self):
        """Build all source files."""
        self.build(None, summary='all source files', method='all')

    def build_specific(self, filenames):
        """Only rebuild as much as needed for changes in the source_filenames."""
        # bring the filenames to the canonical format, that is,
        # relative to the source directory and without source_suffix.
        dirlen = len(self.srcdir) + 1
        to_write = []
        suffix = self.config.source_suffix
        for filename in filenames:
            filename = path.abspath(filename)[dirlen:]
            if filename.endswith(suffix):
                filename = filename[:-len(suffix)]
            filename = filename.replace(os.path.sep, SEP)
            to_write.append(filename)
        self.build(to_write, method='specific',
                   summary='%d source files given on command '
                   'line' % len(to_write))

    def build_update(self):
        """Only rebuild files changed or added since last build."""
        to_build = self.get_outdated_docs()
        if isinstance(to_build, str):
            self.build(['__all__'], to_build)
        else:
            to_build = list(to_build)
            self.build(to_build,
                       summary='targets for %d source files that are '
                       'out of date' % len(to_build))

    def build(self, docnames, summary=None, method='update'):
        if summary:
            self.info(bold('building [%s]: ' % self.name), nonl=1)
            self.info(summary)

        updated_docnames = []
        # while reading, collect all warnings from docutils
        warnings = []
        self.env.set_warnfunc(warnings.append)
        self.info(bold('updating environment: '), nonl=1)
        iterator = self.env.update(self.config, self.srcdir, self.doctreedir, self.app)
        # the first item in the iterator is a summary message
        self.info(iterator.next())
        for docname in self.status_iterator(iterator, 'reading sources... ', purple):
            updated_docnames.append(docname)
            # nothing further to do, the environment has already done the reading
        for warning in warnings:
            if warning.strip():
                self.warn(warning)
        self.env.set_warnfunc(self.warn)

        if updated_docnames:
            # save the environment
            self.info(bold('pickling environment... '), nonl=True)
            self.env.topickle(path.join(self.doctreedir, ENV_PICKLE_FILENAME))
            self.info('done')

            # global actions
            self.info(bold('checking consistency... '), nonl=True)
            self.env.check_consistency()
            self.info('done')
        else:
            if method == 'update' and not docnames:
                self.info(bold('no targets are out of date.'))
                return

        # another indirection to support methods which don't build files
        # individually
        self.write(docnames, updated_docnames, method)

        # finish (write static files etc.)
        self.finish()
        status = self.app.statuscode == 0 and 'succeeded' or 'finished with problems'
        if self.app._warncount:
            self.info(bold('build %s, %s warning%s.' %
                           (status, self.app._warncount,
                            self.app._warncount != 1 and 's' or '')))
        else:
            self.info(bold('build %s.' % status))

    def write(self, build_docnames, updated_docnames, method='update'):
        if build_docnames is None or build_docnames == ['__all__']:
            # build_all
            build_docnames = self.env.found_docs
        if method == 'update':
            # build updated ones as well
            docnames = set(build_docnames) | set(updated_docnames)
        else:
            docnames = set(build_docnames)

        # add all toctree-containing files that may have changed
        for docname in list(docnames):
            for tocdocname in self.env.files_to_rebuild.get(docname, []):
                docnames.add(tocdocname)
        docnames.add(self.config.master_doc)

        self.info(bold('preparing documents... '), nonl=True)
        self.prepare_writing(docnames)
        self.info('done')

        # write target files
        warnings = []
        self.env.set_warnfunc(warnings.append)
        for docname in self.status_iterator(sorted(docnames),
                                            'writing output... ', darkgreen):
            doctree = self.env.get_and_resolve_doctree(docname, self)
            self.write_doc(docname, doctree)
        for warning in warnings:
            if warning.strip():
                self.warn(warning)
        self.env.set_warnfunc(self.warn)

    def prepare_writing(self, docnames):
        raise NotImplementedError

    def write_doc(self, docname, doctree):
        raise NotImplementedError

    def finish(self):
        raise NotImplementedError


class StandaloneHTMLBuilder(Builder):
    """
    Builds standalone HTML docs.
    """
    name = 'html'
    copysource = True
    out_suffix = '.html'
    indexer_format = js_index
    supported_image_types = ['image/svg+xml', 'image/png', 'image/gif',
                             'image/jpeg']
    searchindex_filename = 'searchindex.js'
    add_header_links = True
    add_definition_links = True

    # This is a class attribute because it is mutated by Sphinx.add_javascript.
    script_files = ['_static/jquery.js', '_static/doctools.js']

    def init(self):
        """Load templates."""
        self.init_templates()
        self.init_translator_class()
        if self.config.html_file_suffix:
            self.out_suffix = self.config.html_file_suffix

        if self.config.language is not None:
            jsfile = path.join(path.dirname(__file__), 'locale', self.config.language,
                               'LC_MESSAGES', 'sphinx.js')
            if path.isfile(jsfile):
                self.script_files.append('_static/translations.js')

    def init_translator_class(self):
        if self.config.html_translator_class:
            self.translator_class = self.app.import_object(
                self.config.html_translator_class, 'html_translator_class setting')
        elif self.config.html_use_smartypants:
            self.translator_class = SmartyPantsHTMLTranslator
        else:
            self.translator_class = HTMLTranslator

    def render_partial(self, node):
        """Utility: Render a lone doctree node."""
        doc = new_document('<partial node>')
        doc.append(node)
        return publish_parts(
            doc,
            source_class=DocTreeInput,
            reader=DoctreeReader(),
            writer=HTMLWriter(self),
            settings_overrides={'output_encoding': 'unicode'}
        )

    def prepare_writing(self, docnames):
        from sphinx.search import IndexBuilder

        self.indexer = IndexBuilder(self.env)
        self.load_indexer(docnames)
        self.docwriter = HTMLWriter(self)
        self.docsettings = OptionParser(
            defaults=self.env.settings,
            components=(self.docwriter,)).get_default_values()

        # format the "last updated on" string, only once is enough since it
        # typically doesn't include the time of day
        lufmt = self.config.html_last_updated_fmt
        if lufmt is not None:
            self.last_updated = ustrftime(lufmt or _('%b %d, %Y'))
        else:
            self.last_updated = None

        logo = self.config.html_logo and \
               path.basename(self.config.html_logo) or ''

        favicon = self.config.html_favicon and \
                  path.basename(self.config.html_favicon) or ''
        if favicon and os.path.splitext(favicon)[1] != '.ico':
            self.warn('html_favicon is not an .ico file')

        if not isinstance(self.config.html_use_opensearch, basestring):
            self.warn('html_use_opensearch config value must now be a string')

        self.relations = self.env.collect_relations()

        rellinks = []
        if self.config.html_use_index:
            rellinks.append(('genindex', _('General Index'), 'I', _('index')))
        if self.config.html_use_modindex and self.env.modules:
            rellinks.append(('modindex', _('Global Module Index'), 'M', _('modules')))

        self.globalcontext = dict(
            project = self.config.project,
            release = self.config.release,
            version = self.config.version,
            last_updated = self.last_updated,
            copyright = self.config.copyright,
            master_doc = self.config.master_doc,
            style = self.config.html_style,
            use_opensearch = self.config.html_use_opensearch,
            docstitle = self.config.html_title,
            shorttitle = self.config.html_short_title,
            show_sphinx = self.config.html_show_sphinx,
            has_source = self.config.html_copy_source,
            file_suffix = self.out_suffix,
            script_files = self.script_files,
            sphinx_version = __version__,
            rellinks = rellinks,
            builder = self.name,
            parents = [],
            logo = logo,
            favicon = favicon,
        )
        self.globalcontext.update(self.config.html_context)

    def get_doc_context(self, docname, body, metatags):
        """Collect items for the template context of a page."""
        # find out relations
        prev = next = None
        parents = []
        rellinks = self.globalcontext['rellinks'][:]
        related = self.relations.get(docname)
        titles = self.env.titles
        if related and related[2]:
            try:
                next = {'link': self.get_relative_uri(docname, related[2]),
                        'title': self.render_partial(titles[related[2]])['title']}
                rellinks.append((related[2], next['title'], 'N', _('next')))
            except KeyError:
                next = None
        if related and related[1]:
            try:
                prev = {'link': self.get_relative_uri(docname, related[1]),
                        'title': self.render_partial(titles[related[1]])['title']}
                rellinks.append((related[1], prev['title'], 'P', _('previous')))
            except KeyError:
                # the relation is (somehow) not in the TOC tree, handle that gracefully
                prev = None
        while related and related[0]:
            try:
                parents.append(
                    {'link': self.get_relative_uri(docname, related[0]),
                     'title': self.render_partial(titles[related[0]])['title']})
            except KeyError:
                pass
            related = self.relations.get(related[0])
        if parents:
            parents.pop() # remove link to the master file; we have a generic
                          # "back to index" link already
        parents.reverse()

        # title rendered as HTML
        title = titles.get(docname)
        title = title and self.render_partial(title)['title'] or ''
        # the name for the copied source
        sourcename = self.config.html_copy_source and docname + '.txt' or ''

        # metadata for the document
        meta = self.env.metadata.get(docname)

        return dict(
            parents = parents,
            prev = prev,
            next = next,
            title = title,
            meta = meta,
            body = body,
            metatags = metatags,
            rellinks = rellinks,
            sourcename = sourcename,
            toc = self.render_partial(self.env.get_toc_for(docname))['fragment'],
            # only display a TOC if there's more than one item to show
            display_toc = (self.env.toc_num_entries[docname] > 1),
        )

    def write_doc(self, docname, doctree):
        self.post_process_images(doctree)
        destination = StringOutput(encoding='utf-8')
        doctree.settings = self.docsettings

        self.imgpath = relative_uri(self.get_target_uri(docname), '_images')
        self.docwriter.write(doctree, destination)
        self.docwriter.assemble_parts()
        body = self.docwriter.parts['fragment']
        metatags = self.docwriter.clean_meta

        ctx = self.get_doc_context(docname, body, metatags)
        self.index_page(docname, doctree, ctx.get('title', ''))
        self.handle_page(docname, ctx, event_arg=doctree)

    def finish(self):
        self.info(bold('writing additional files...'), nonl=1)

        # the global general index

        if self.config.html_use_index:
            # the total count of lines for each index letter, used to distribute
            # the entries into two columns
            genindex = self.env.create_index(self)
            indexcounts = []
            for _, entries in genindex:
                indexcounts.append(sum(1 + len(subitems)
                                       for _, (_, subitems) in entries))

            genindexcontext = dict(
                genindexentries = genindex,
                genindexcounts = indexcounts,
                split_index = self.config.html_split_index,
            )
            self.info(' genindex', nonl=1)

            if self.config.html_split_index:
                self.handle_page('genindex', genindexcontext, 'genindex-split.html')
                self.handle_page('genindex-all', genindexcontext, 'genindex.html')
                for (key, entries), count in zip(genindex, indexcounts):
                    ctx = {'key': key, 'entries': entries, 'count': count,
                           'genindexentries': genindex}
                    self.handle_page('genindex-' + key, ctx, 'genindex-single.html')
            else:
                self.handle_page('genindex', genindexcontext, 'genindex.html')

        # the global module index

        if self.config.html_use_modindex and self.env.modules:
            # the sorted list of all modules, for the global module index
            modules = sorted(((mn, (self.get_relative_uri('modindex', fn) +
                                    '#module-' + mn, sy, pl, dep))
                              for (mn, (fn, sy, pl, dep)) in
                              self.env.modules.iteritems()),
                             key=lambda x: x[0].lower())
            # collect all platforms
            platforms = set()
            # sort out collapsable modules
            modindexentries = []
            letters = []
            pmn = ''
            num_toplevels = 0
            num_collapsables = 0
            cg = 0 # collapse group
            fl = '' # first letter
            for mn, (fn, sy, pl, dep) in modules:
                pl = pl and pl.split(', ') or []
                platforms.update(pl)
                if fl != mn[0].lower() and mn[0] != '_':
                    # heading
                    modindexentries.append(['', False, 0, False,
                                            mn[0].upper(), '', [], False])
                    letters.append(mn[0].upper())
                tn = mn.split('.')[0]
                if tn != mn:
                    # submodule
                    if pmn == tn:
                        # first submodule - make parent collapsable
                        modindexentries[-1][1] = True
                        num_collapsables += 1
                    elif not pmn.startswith(tn):
                        # submodule without parent in list, add dummy entry
                        cg += 1
                        modindexentries.append([tn, True, cg, False, '', '', [], False])
                else:
                    num_toplevels += 1
                    cg += 1
                modindexentries.append([mn, False, cg, (tn != mn), fn, sy, pl, dep])
                pmn = mn
                fl = mn[0].lower()
            platforms = sorted(platforms)

            # apply heuristics when to collapse modindex at page load:
            # only collapse if number of toplevel modules is larger than
            # number of submodules
            collapse = len(modules) - num_toplevels < num_toplevels

            modindexcontext = dict(
                modindexentries = modindexentries,
                platforms = platforms,
                letters = letters,
                collapse_modindex = collapse,
            )
            self.info(' modindex', nonl=1)
            self.handle_page('modindex', modindexcontext, 'modindex.html')

        # the search page
        if self.name != 'htmlhelp':
            self.info(' search', nonl=1)
            self.handle_page('search', {}, 'search.html')

        # additional pages from conf.py
        for pagename, template in self.config.html_additional_pages.items():
            self.info(' '+pagename, nonl=1)
            self.handle_page(pagename, {}, template)
>>>>>>> 0b28b3e6

    :copyright: 2008-2009 by Georg Brandl.
    :license: BSD, see LICENSE for details.
"""

import warnings

from sphinx.builders import Builder
from sphinx.builders.text import TextBuilder
from sphinx.builders.html import StandaloneHTMLBuilder, WebHTMLBuilder, \
     PickleHTMLBuilder, JSONHTMLBuilder
from sphinx.builders.latex import LaTeXBuilder
from sphinx.builders.changes import ChangesBuilder
from sphinx.builders.htmlhelp import HTMLHelpBuilder
from sphinx.builders.linkcheck import CheckExternalLinksBuilder

warnings.warn('The sphinx.builder module is deprecated; please import '
              'builders from the respective sphinx.builders submodules.',
              DeprecationWarning, stacklevel=2)<|MERGE_RESOLUTION|>--- conflicted
+++ resolved
@@ -5,636 +5,10 @@
 
     .. warning::
 
-<<<<<<< HEAD
        This module is only kept for API compatibility; new code should
        import these classes directly from the sphinx.builders package.
-=======
+
     :copyright: Copyright 2007-2009 by the Sphinx team, see AUTHORS.
-    :license: BSD, see LICENSE for details.
-"""
-
-import os
-import time
-import codecs
-import shutil
-import gettext
-import cPickle as pickle
-from os import path
-from cgi import escape
-
-from docutils import nodes
-from docutils.io import StringOutput, FileOutput, DocTreeInput
-from docutils.core import publish_parts
-from docutils.utils import new_document
-from docutils.frontend import OptionParser
-from docutils.readers.doctree import Reader as DoctreeReader
-
-from sphinx import addnodes, locale, __version__
-from sphinx.util import ensuredir, relative_uri, SEP, os_path, texescape, ustrftime
-from sphinx.htmlhelp import build_hhx
-from sphinx.htmlwriter import HTMLWriter, HTMLTranslator, SmartyPantsHTMLTranslator
-from sphinx.textwriter import TextWriter
-from sphinx.latexwriter import LaTeXWriter
-from sphinx.environment import BuildEnvironment, NoUri
-from sphinx.highlighting import PygmentsBridge
-from sphinx.util.console import bold, purple, darkgreen
-from sphinx.search import js_index
-
-try:
-    import json
-except ImportError:
-    try:
-        import simplejson as json
-    except ImportError:
-        json = None
-
-# side effect: registers roles and directives
-from sphinx import roles
-from sphinx import directives
-
-ENV_PICKLE_FILENAME = 'environment.pickle'
-LAST_BUILD_FILENAME = 'last_build'
-INVENTORY_FILENAME = 'objects.inv'
-
-
-class Builder(object):
-    """
-    Builds target formats from the reST sources.
-    """
-
-    # builder's name, for the -b command line options
-    name = ''
-
-    def __init__(self, app, env=None, freshenv=False):
-        self.srcdir = app.srcdir
-        self.confdir = app.confdir
-        self.outdir = app.outdir
-        self.doctreedir = app.doctreedir
-        if not path.isdir(self.doctreedir):
-            os.makedirs(self.doctreedir)
-
-        self.app = app
-        self.warn = app.warn
-        self.info = app.info
-        self.config = app.config
-
-        self.load_i18n()
-
-        # images that need to be copied over (source -> dest)
-        self.images = {}
-
-        # if None, this is set in load_env()
-        self.env = env
-        self.freshenv = freshenv
-
-        self.init()
-        self.load_env()
-
-    # helper methods
-
-    def init(self):
-        """Load necessary templates and perform initialization."""
-        raise NotImplementedError
-
-    def init_templates(self):
-        # Call this from init() if you need templates.
-        if self.config.template_bridge:
-            self.templates = self.app.import_object(
-                self.config.template_bridge, 'template_bridge setting')()
-        else:
-            from sphinx._jinja import BuiltinTemplates
-            self.templates = BuiltinTemplates()
-        self.templates.init(self)
-
-    def get_target_uri(self, docname, typ=None):
-        """
-        Return the target URI for a document name (typ can be used to qualify
-        the link characteristic for individual builders).
-        """
-        raise NotImplementedError
-
-    def get_relative_uri(self, from_, to, typ=None):
-        """
-        Return a relative URI between two source filenames. May raise environment.NoUri
-        if there's no way to return a sensible URI.
-        """
-        return relative_uri(self.get_target_uri(from_),
-                            self.get_target_uri(to, typ))
-
-    def get_outdated_docs(self):
-        """
-        Return an iterable of output files that are outdated, or a string describing
-        what an update build will build.
-        """
-        raise NotImplementedError
-
-    def status_iterator(self, iterable, summary, colorfunc=darkgreen):
-        l = -1
-        for item in iterable:
-            if l == -1:
-                self.info(bold(summary), nonl=1)
-                l = 0
-            self.info(colorfunc(item) + ' ', nonl=1)
-            yield item
-        if l == 0:
-            self.info()
-
-    supported_image_types = []
-
-    def post_process_images(self, doctree):
-        """
-        Pick the best candidate for all image URIs.
-        """
-        for node in doctree.traverse(nodes.image):
-            if '?' in node['candidates']:
-                # don't rewrite nonlocal image URIs
-                continue
-            if '*' not in node['candidates']:
-                for imgtype in self.supported_image_types:
-                    candidate = node['candidates'].get(imgtype, None)
-                    if candidate:
-                        break
-                else:
-                    self.warn('%s:%s: no matching candidate for image URI %r' %
-                              (node.source, getattr(node, 'lineno', ''), node['uri']))
-                    continue
-                node['uri'] = candidate
-            else:
-                candidate = node['uri']
-            if candidate not in self.env.images:
-                # non-existing URI; let it alone
-                continue
-            self.images[candidate] = self.env.images[candidate][1]
-
-    # build methods
-
-    def load_i18n(self):
-        """
-        Load translated strings from the configured localedirs if
-        enabled in the configuration.
-        """
-        self.translator = None
-        if self.config.language is not None:
-            self.info(bold('loading translations [%s]... ' % self.config.language),
-                      nonl=True)
-            locale_dirs = [path.join(path.dirname(__file__), 'locale')] + \
-                          [path.join(self.srcdir, x) for x in self.config.locale_dirs]
-            for dir_ in locale_dirs:
-                try:
-                    trans = gettext.translation('sphinx', localedir=dir_,
-                            languages=[self.config.language])
-                    if self.translator is None:
-                        self.translator = trans
-                    else:
-                        self.translator._catalog.update(trans.catalog)
-                except Exception:
-                    # Language couldn't be found in the specified path
-                    pass
-            if self.translator is not None:
-                self.info('done')
-            else:
-                self.info('locale not available')
-        if self.translator is None:
-            self.translator = gettext.NullTranslations()
-        self.translator.install(unicode=True)
-        locale.init()  # translate common labels
-
-    def load_env(self):
-        """Set up the build environment."""
-        if self.env:
-            return
-        if not self.freshenv:
-            try:
-                self.info(bold('loading pickled environment... '), nonl=True)
-                self.env = BuildEnvironment.frompickle(self.config,
-                    path.join(self.doctreedir, ENV_PICKLE_FILENAME))
-                self.info('done')
-            except Exception, err:
-                if type(err) is IOError and err.errno == 2:
-                    self.info('not found')
-                else:
-                    self.info('failed: %s' % err)
-                self.env = BuildEnvironment(self.srcdir, self.doctreedir, self.config)
-                self.env.find_files(self.config)
-        else:
-            self.env = BuildEnvironment(self.srcdir, self.doctreedir, self.config)
-            self.env.find_files(self.config)
-        self.env.set_warnfunc(self.warn)
-
-    def build_all(self):
-        """Build all source files."""
-        self.build(None, summary='all source files', method='all')
-
-    def build_specific(self, filenames):
-        """Only rebuild as much as needed for changes in the source_filenames."""
-        # bring the filenames to the canonical format, that is,
-        # relative to the source directory and without source_suffix.
-        dirlen = len(self.srcdir) + 1
-        to_write = []
-        suffix = self.config.source_suffix
-        for filename in filenames:
-            filename = path.abspath(filename)[dirlen:]
-            if filename.endswith(suffix):
-                filename = filename[:-len(suffix)]
-            filename = filename.replace(os.path.sep, SEP)
-            to_write.append(filename)
-        self.build(to_write, method='specific',
-                   summary='%d source files given on command '
-                   'line' % len(to_write))
-
-    def build_update(self):
-        """Only rebuild files changed or added since last build."""
-        to_build = self.get_outdated_docs()
-        if isinstance(to_build, str):
-            self.build(['__all__'], to_build)
-        else:
-            to_build = list(to_build)
-            self.build(to_build,
-                       summary='targets for %d source files that are '
-                       'out of date' % len(to_build))
-
-    def build(self, docnames, summary=None, method='update'):
-        if summary:
-            self.info(bold('building [%s]: ' % self.name), nonl=1)
-            self.info(summary)
-
-        updated_docnames = []
-        # while reading, collect all warnings from docutils
-        warnings = []
-        self.env.set_warnfunc(warnings.append)
-        self.info(bold('updating environment: '), nonl=1)
-        iterator = self.env.update(self.config, self.srcdir, self.doctreedir, self.app)
-        # the first item in the iterator is a summary message
-        self.info(iterator.next())
-        for docname in self.status_iterator(iterator, 'reading sources... ', purple):
-            updated_docnames.append(docname)
-            # nothing further to do, the environment has already done the reading
-        for warning in warnings:
-            if warning.strip():
-                self.warn(warning)
-        self.env.set_warnfunc(self.warn)
-
-        if updated_docnames:
-            # save the environment
-            self.info(bold('pickling environment... '), nonl=True)
-            self.env.topickle(path.join(self.doctreedir, ENV_PICKLE_FILENAME))
-            self.info('done')
-
-            # global actions
-            self.info(bold('checking consistency... '), nonl=True)
-            self.env.check_consistency()
-            self.info('done')
-        else:
-            if method == 'update' and not docnames:
-                self.info(bold('no targets are out of date.'))
-                return
-
-        # another indirection to support methods which don't build files
-        # individually
-        self.write(docnames, updated_docnames, method)
-
-        # finish (write static files etc.)
-        self.finish()
-        status = self.app.statuscode == 0 and 'succeeded' or 'finished with problems'
-        if self.app._warncount:
-            self.info(bold('build %s, %s warning%s.' %
-                           (status, self.app._warncount,
-                            self.app._warncount != 1 and 's' or '')))
-        else:
-            self.info(bold('build %s.' % status))
-
-    def write(self, build_docnames, updated_docnames, method='update'):
-        if build_docnames is None or build_docnames == ['__all__']:
-            # build_all
-            build_docnames = self.env.found_docs
-        if method == 'update':
-            # build updated ones as well
-            docnames = set(build_docnames) | set(updated_docnames)
-        else:
-            docnames = set(build_docnames)
-
-        # add all toctree-containing files that may have changed
-        for docname in list(docnames):
-            for tocdocname in self.env.files_to_rebuild.get(docname, []):
-                docnames.add(tocdocname)
-        docnames.add(self.config.master_doc)
-
-        self.info(bold('preparing documents... '), nonl=True)
-        self.prepare_writing(docnames)
-        self.info('done')
-
-        # write target files
-        warnings = []
-        self.env.set_warnfunc(warnings.append)
-        for docname in self.status_iterator(sorted(docnames),
-                                            'writing output... ', darkgreen):
-            doctree = self.env.get_and_resolve_doctree(docname, self)
-            self.write_doc(docname, doctree)
-        for warning in warnings:
-            if warning.strip():
-                self.warn(warning)
-        self.env.set_warnfunc(self.warn)
-
-    def prepare_writing(self, docnames):
-        raise NotImplementedError
-
-    def write_doc(self, docname, doctree):
-        raise NotImplementedError
-
-    def finish(self):
-        raise NotImplementedError
-
-
-class StandaloneHTMLBuilder(Builder):
-    """
-    Builds standalone HTML docs.
-    """
-    name = 'html'
-    copysource = True
-    out_suffix = '.html'
-    indexer_format = js_index
-    supported_image_types = ['image/svg+xml', 'image/png', 'image/gif',
-                             'image/jpeg']
-    searchindex_filename = 'searchindex.js'
-    add_header_links = True
-    add_definition_links = True
-
-    # This is a class attribute because it is mutated by Sphinx.add_javascript.
-    script_files = ['_static/jquery.js', '_static/doctools.js']
-
-    def init(self):
-        """Load templates."""
-        self.init_templates()
-        self.init_translator_class()
-        if self.config.html_file_suffix:
-            self.out_suffix = self.config.html_file_suffix
-
-        if self.config.language is not None:
-            jsfile = path.join(path.dirname(__file__), 'locale', self.config.language,
-                               'LC_MESSAGES', 'sphinx.js')
-            if path.isfile(jsfile):
-                self.script_files.append('_static/translations.js')
-
-    def init_translator_class(self):
-        if self.config.html_translator_class:
-            self.translator_class = self.app.import_object(
-                self.config.html_translator_class, 'html_translator_class setting')
-        elif self.config.html_use_smartypants:
-            self.translator_class = SmartyPantsHTMLTranslator
-        else:
-            self.translator_class = HTMLTranslator
-
-    def render_partial(self, node):
-        """Utility: Render a lone doctree node."""
-        doc = new_document('<partial node>')
-        doc.append(node)
-        return publish_parts(
-            doc,
-            source_class=DocTreeInput,
-            reader=DoctreeReader(),
-            writer=HTMLWriter(self),
-            settings_overrides={'output_encoding': 'unicode'}
-        )
-
-    def prepare_writing(self, docnames):
-        from sphinx.search import IndexBuilder
-
-        self.indexer = IndexBuilder(self.env)
-        self.load_indexer(docnames)
-        self.docwriter = HTMLWriter(self)
-        self.docsettings = OptionParser(
-            defaults=self.env.settings,
-            components=(self.docwriter,)).get_default_values()
-
-        # format the "last updated on" string, only once is enough since it
-        # typically doesn't include the time of day
-        lufmt = self.config.html_last_updated_fmt
-        if lufmt is not None:
-            self.last_updated = ustrftime(lufmt or _('%b %d, %Y'))
-        else:
-            self.last_updated = None
-
-        logo = self.config.html_logo and \
-               path.basename(self.config.html_logo) or ''
-
-        favicon = self.config.html_favicon and \
-                  path.basename(self.config.html_favicon) or ''
-        if favicon and os.path.splitext(favicon)[1] != '.ico':
-            self.warn('html_favicon is not an .ico file')
-
-        if not isinstance(self.config.html_use_opensearch, basestring):
-            self.warn('html_use_opensearch config value must now be a string')
-
-        self.relations = self.env.collect_relations()
-
-        rellinks = []
-        if self.config.html_use_index:
-            rellinks.append(('genindex', _('General Index'), 'I', _('index')))
-        if self.config.html_use_modindex and self.env.modules:
-            rellinks.append(('modindex', _('Global Module Index'), 'M', _('modules')))
-
-        self.globalcontext = dict(
-            project = self.config.project,
-            release = self.config.release,
-            version = self.config.version,
-            last_updated = self.last_updated,
-            copyright = self.config.copyright,
-            master_doc = self.config.master_doc,
-            style = self.config.html_style,
-            use_opensearch = self.config.html_use_opensearch,
-            docstitle = self.config.html_title,
-            shorttitle = self.config.html_short_title,
-            show_sphinx = self.config.html_show_sphinx,
-            has_source = self.config.html_copy_source,
-            file_suffix = self.out_suffix,
-            script_files = self.script_files,
-            sphinx_version = __version__,
-            rellinks = rellinks,
-            builder = self.name,
-            parents = [],
-            logo = logo,
-            favicon = favicon,
-        )
-        self.globalcontext.update(self.config.html_context)
-
-    def get_doc_context(self, docname, body, metatags):
-        """Collect items for the template context of a page."""
-        # find out relations
-        prev = next = None
-        parents = []
-        rellinks = self.globalcontext['rellinks'][:]
-        related = self.relations.get(docname)
-        titles = self.env.titles
-        if related and related[2]:
-            try:
-                next = {'link': self.get_relative_uri(docname, related[2]),
-                        'title': self.render_partial(titles[related[2]])['title']}
-                rellinks.append((related[2], next['title'], 'N', _('next')))
-            except KeyError:
-                next = None
-        if related and related[1]:
-            try:
-                prev = {'link': self.get_relative_uri(docname, related[1]),
-                        'title': self.render_partial(titles[related[1]])['title']}
-                rellinks.append((related[1], prev['title'], 'P', _('previous')))
-            except KeyError:
-                # the relation is (somehow) not in the TOC tree, handle that gracefully
-                prev = None
-        while related and related[0]:
-            try:
-                parents.append(
-                    {'link': self.get_relative_uri(docname, related[0]),
-                     'title': self.render_partial(titles[related[0]])['title']})
-            except KeyError:
-                pass
-            related = self.relations.get(related[0])
-        if parents:
-            parents.pop() # remove link to the master file; we have a generic
-                          # "back to index" link already
-        parents.reverse()
-
-        # title rendered as HTML
-        title = titles.get(docname)
-        title = title and self.render_partial(title)['title'] or ''
-        # the name for the copied source
-        sourcename = self.config.html_copy_source and docname + '.txt' or ''
-
-        # metadata for the document
-        meta = self.env.metadata.get(docname)
-
-        return dict(
-            parents = parents,
-            prev = prev,
-            next = next,
-            title = title,
-            meta = meta,
-            body = body,
-            metatags = metatags,
-            rellinks = rellinks,
-            sourcename = sourcename,
-            toc = self.render_partial(self.env.get_toc_for(docname))['fragment'],
-            # only display a TOC if there's more than one item to show
-            display_toc = (self.env.toc_num_entries[docname] > 1),
-        )
-
-    def write_doc(self, docname, doctree):
-        self.post_process_images(doctree)
-        destination = StringOutput(encoding='utf-8')
-        doctree.settings = self.docsettings
-
-        self.imgpath = relative_uri(self.get_target_uri(docname), '_images')
-        self.docwriter.write(doctree, destination)
-        self.docwriter.assemble_parts()
-        body = self.docwriter.parts['fragment']
-        metatags = self.docwriter.clean_meta
-
-        ctx = self.get_doc_context(docname, body, metatags)
-        self.index_page(docname, doctree, ctx.get('title', ''))
-        self.handle_page(docname, ctx, event_arg=doctree)
-
-    def finish(self):
-        self.info(bold('writing additional files...'), nonl=1)
-
-        # the global general index
-
-        if self.config.html_use_index:
-            # the total count of lines for each index letter, used to distribute
-            # the entries into two columns
-            genindex = self.env.create_index(self)
-            indexcounts = []
-            for _, entries in genindex:
-                indexcounts.append(sum(1 + len(subitems)
-                                       for _, (_, subitems) in entries))
-
-            genindexcontext = dict(
-                genindexentries = genindex,
-                genindexcounts = indexcounts,
-                split_index = self.config.html_split_index,
-            )
-            self.info(' genindex', nonl=1)
-
-            if self.config.html_split_index:
-                self.handle_page('genindex', genindexcontext, 'genindex-split.html')
-                self.handle_page('genindex-all', genindexcontext, 'genindex.html')
-                for (key, entries), count in zip(genindex, indexcounts):
-                    ctx = {'key': key, 'entries': entries, 'count': count,
-                           'genindexentries': genindex}
-                    self.handle_page('genindex-' + key, ctx, 'genindex-single.html')
-            else:
-                self.handle_page('genindex', genindexcontext, 'genindex.html')
-
-        # the global module index
-
-        if self.config.html_use_modindex and self.env.modules:
-            # the sorted list of all modules, for the global module index
-            modules = sorted(((mn, (self.get_relative_uri('modindex', fn) +
-                                    '#module-' + mn, sy, pl, dep))
-                              for (mn, (fn, sy, pl, dep)) in
-                              self.env.modules.iteritems()),
-                             key=lambda x: x[0].lower())
-            # collect all platforms
-            platforms = set()
-            # sort out collapsable modules
-            modindexentries = []
-            letters = []
-            pmn = ''
-            num_toplevels = 0
-            num_collapsables = 0
-            cg = 0 # collapse group
-            fl = '' # first letter
-            for mn, (fn, sy, pl, dep) in modules:
-                pl = pl and pl.split(', ') or []
-                platforms.update(pl)
-                if fl != mn[0].lower() and mn[0] != '_':
-                    # heading
-                    modindexentries.append(['', False, 0, False,
-                                            mn[0].upper(), '', [], False])
-                    letters.append(mn[0].upper())
-                tn = mn.split('.')[0]
-                if tn != mn:
-                    # submodule
-                    if pmn == tn:
-                        # first submodule - make parent collapsable
-                        modindexentries[-1][1] = True
-                        num_collapsables += 1
-                    elif not pmn.startswith(tn):
-                        # submodule without parent in list, add dummy entry
-                        cg += 1
-                        modindexentries.append([tn, True, cg, False, '', '', [], False])
-                else:
-                    num_toplevels += 1
-                    cg += 1
-                modindexentries.append([mn, False, cg, (tn != mn), fn, sy, pl, dep])
-                pmn = mn
-                fl = mn[0].lower()
-            platforms = sorted(platforms)
-
-            # apply heuristics when to collapse modindex at page load:
-            # only collapse if number of toplevel modules is larger than
-            # number of submodules
-            collapse = len(modules) - num_toplevels < num_toplevels
-
-            modindexcontext = dict(
-                modindexentries = modindexentries,
-                platforms = platforms,
-                letters = letters,
-                collapse_modindex = collapse,
-            )
-            self.info(' modindex', nonl=1)
-            self.handle_page('modindex', modindexcontext, 'modindex.html')
-
-        # the search page
-        if self.name != 'htmlhelp':
-            self.info(' search', nonl=1)
-            self.handle_page('search', {}, 'search.html')
-
-        # additional pages from conf.py
-        for pagename, template in self.config.html_additional_pages.items():
-            self.info(' '+pagename, nonl=1)
-            self.handle_page(pagename, {}, template)
->>>>>>> 0b28b3e6
-
-    :copyright: 2008-2009 by Georg Brandl.
     :license: BSD, see LICENSE for details.
 """
 
