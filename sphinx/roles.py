--- conflicted
+++ resolved
@@ -18,11 +18,8 @@
 from sphinx import addnodes
 from sphinx.locale import _
 from sphinx.util import ws_re
-<<<<<<< HEAD
-from sphinx.util.nodes import split_explicit_title, process_index_entry
-=======
-from sphinx.util.nodes import split_explicit_title, set_role_source_info
->>>>>>> 69f7e076
+from sphinx.util.nodes import split_explicit_title, process_index_entry, \
+     set_role_source_info
 
 
 generic_docroles = {
