"""
    sphinx.pycode
    ~~~~~~~~~~~~~

    Utilities parsing and analyzing Python code.

    :copyright: Copyright 2007-2020 by the Sphinx team, see AUTHORS.
    :license: BSD, see LICENSE for details.
"""

import re
import tokenize
from collections import OrderedDict
from importlib import import_module
from inspect import Signature
from io import StringIO
from os import path
from typing import IO, Any, Dict, List, Optional, Tuple
from zipfile import ZipFile

<<<<<<< HEAD
=======
from sphinx.deprecation import RemovedInSphinx40Warning, RemovedInSphinx50Warning
>>>>>>> 3ea1ec84
from sphinx.errors import PycodeError
from sphinx.pycode.parser import Parser


class ModuleAnalyzer:
    # cache for analyzer objects -- caches both by module and file name
    cache = {}  # type: Dict[Tuple[str, str], Any]

    @staticmethod
    def get_module_source(modname: str) -> Tuple[Optional[str], Optional[str]]:
        """Try to find the source code for a module.

        Returns ('filename', 'source'). One of it can be None if
        no filename or source found
        """
        try:
            mod = import_module(modname)
        except Exception as err:
            raise PycodeError('error importing %r' % modname, err) from err
        loader = getattr(mod, '__loader__', None)
        filename = getattr(mod, '__file__', None)
        if loader and getattr(loader, 'get_source', None):
            # prefer Native loader, as it respects #coding directive
            try:
                source = loader.get_source(modname)
                if source:
                    # no exception and not None - it must be module source
                    return filename, source
            except ImportError:
                pass  # Try other "source-mining" methods
        if filename is None and loader and getattr(loader, 'get_filename', None):
            # have loader, but no filename
            try:
                filename = loader.get_filename(modname)
            except ImportError as err:
                raise PycodeError('error getting filename for %r' % modname, err) from err
        if filename is None:
            # all methods for getting filename failed, so raise...
            raise PycodeError('no source found for module %r' % modname)
        filename = path.normpath(path.abspath(filename))
        if filename.lower().endswith(('.pyo', '.pyc')):
            filename = filename[:-1]
            if not path.isfile(filename) and path.isfile(filename + 'w'):
                filename += 'w'
        elif not filename.lower().endswith(('.py', '.pyw')):
            raise PycodeError('source is not a .py file: %r' % filename)
        elif ('.egg' + path.sep) in filename:
            pat = '(?<=\\.egg)' + re.escape(path.sep)
            eggpath, _ = re.split(pat, filename, 1)
            if path.isfile(eggpath):
                return filename, None

        if not path.isfile(filename):
            raise PycodeError('source file is not present: %r' % filename)
        return filename, None

    @classmethod
    def for_string(cls, string: str, modname: str, srcname: str = '<string>'
                   ) -> "ModuleAnalyzer":
        return cls(StringIO(string), modname, srcname)

    @classmethod
    def for_file(cls, filename: str, modname: str) -> "ModuleAnalyzer":
        if ('file', filename) in cls.cache:
            return cls.cache['file', filename]
        try:
            with tokenize.open(filename) as f:
                obj = cls(f, modname, filename)
                cls.cache['file', filename] = obj
        except Exception as err:
            if '.egg' + path.sep in filename:
                obj = cls.cache['file', filename] = cls.for_egg(filename, modname)
            else:
                raise PycodeError('error opening %r' % filename, err) from err
        return obj

    @classmethod
    def for_egg(cls, filename: str, modname: str) -> "ModuleAnalyzer":
        SEP = re.escape(path.sep)
        eggpath, relpath = re.split('(?<=\\.egg)' + SEP, filename)
        try:
            with ZipFile(eggpath) as egg:
                code = egg.read(relpath).decode()
                return cls.for_string(code, modname, filename)
        except Exception as exc:
            raise PycodeError('error opening %r' % filename, exc) from exc

    @classmethod
    def for_module(cls, modname: str) -> "ModuleAnalyzer":
        if ('module', modname) in cls.cache:
            entry = cls.cache['module', modname]
            if isinstance(entry, PycodeError):
                raise entry
            return entry

        try:
            filename, source = cls.get_module_source(modname)
            if source is not None:
                obj = cls.for_string(source, modname, filename or '<string>')
            elif filename is not None:
                obj = cls.for_file(filename, modname)
        except PycodeError as err:
            cls.cache['module', modname] = err
            raise
        cls.cache['module', modname] = obj
        return obj

    def __init__(self, source: IO, modname: str, srcname: str) -> None:
        self.modname = modname  # name of the module
        self.srcname = srcname  # name of the source file

        # cache the source code as well
        self.code = source.read()

        # will be filled by analyze()
        self.annotations = None  # type: Dict[Tuple[str, str], str]
        self.attr_docs = None    # type: Dict[Tuple[str, str], List[str]]
        self.finals = None       # type: List[str]
        self.overloads = None    # type: Dict[str, List[Signature]]
        self.tagorder = None     # type: Dict[str, int]
        self.tags = None         # type: Dict[str, Tuple[str, int, int]]
        self._analyzed = False

    def parse(self) -> None:
        """Parse the source code."""
        warnings.warn('ModuleAnalyzer.parse() is deprecated.',
                      RemovedInSphinx50Warning, stacklevel=2)
        self.analyze()

    def analyze(self) -> None:
        """Analyze the source code."""
        if self._analyzed:
            return None

        try:
            parser = Parser(self.code)
            parser.parse()

            self.attr_docs = OrderedDict()
            for (scope, comment) in parser.comments.items():
                if comment:
                    self.attr_docs[scope] = comment.splitlines() + ['']
                else:
                    self.attr_docs[scope] = ['']

            self.annotations = parser.annotations
            self.finals = parser.finals
            self.overloads = parser.overloads
            self.tags = parser.definitions
            self.tagorder = parser.deforders
            self._parsed = True
        except Exception as exc:
            raise PycodeError('parsing %r failed: %r' % (self.srcname, exc)) from exc

    def find_attr_docs(self) -> Dict[Tuple[str, str], List[str]]:
        """Find class and module-level attributes and their documentation."""
        self.analyze()
        return self.attr_docs

    def find_tags(self) -> Dict[str, Tuple[str, int, int]]:
        """Find class, function and method definitions and their location."""
<<<<<<< HEAD
        self.parse()
        return self.tags
=======
        self.analyze()
        return self.tags

    @property
    def encoding(self) -> str:
        warnings.warn('ModuleAnalyzer.encoding is deprecated.',
                      RemovedInSphinx40Warning, stacklevel=2)
        return self._encoding
>>>>>>> 3ea1ec84
<|MERGE_RESOLUTION|>--- conflicted
+++ resolved
@@ -18,10 +18,7 @@
 from typing import IO, Any, Dict, List, Optional, Tuple
 from zipfile import ZipFile
 
-<<<<<<< HEAD
-=======
-from sphinx.deprecation import RemovedInSphinx40Warning, RemovedInSphinx50Warning
->>>>>>> 3ea1ec84
+from sphinx.deprecation import RemovedInSphinx50Warning
 from sphinx.errors import PycodeError
 from sphinx.pycode.parser import Parser
 
@@ -183,16 +180,5 @@
 
     def find_tags(self) -> Dict[str, Tuple[str, int, int]]:
         """Find class, function and method definitions and their location."""
-<<<<<<< HEAD
-        self.parse()
-        return self.tags
-=======
         self.analyze()
-        return self.tags
-
-    @property
-    def encoding(self) -> str:
-        warnings.warn('ModuleAnalyzer.encoding is deprecated.',
-                      RemovedInSphinx40Warning, stacklevel=2)
-        return self._encoding
->>>>>>> 3ea1ec84
+        return self.tags