--- conflicted
+++ resolved
@@ -643,9 +643,6 @@
                       RemovedInSphinx40Warning, stacklevel=2)
         from sphinx.domains.index import IndexDomain
         domain = cast(IndexDomain, self.get_domain('index'))
-<<<<<<< HEAD
-        return domain.entries
-=======
         return domain.entries
 
     @indexentries.setter
@@ -654,15 +651,4 @@
                       RemovedInSphinx40Warning, stacklevel=2)
         from sphinx.domains.index import IndexDomain
         domain = cast(IndexDomain, self.get_domain('index'))
-        domain.data['entries'] = entries
-
-
-from sphinx.errors import NoUri  # NOQA
-
-
-deprecated_alias('sphinx.environment',
-                 {
-                     'NoUri': NoUri,
-                 },
-                 RemovedInSphinx30Warning)
->>>>>>> e9c165fa
+        domain.data['entries'] = entries