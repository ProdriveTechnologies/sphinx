# -*- coding: utf-8 -*-
"""
    sphinx.environment
    ~~~~~~~~~~~~~~~~~~

    Global creation environment.

    :copyright: Copyright 2007-2010 by the Sphinx team, see AUTHORS.
    :license: BSD, see LICENSE for details.
"""

import re
import os
import time
import types
import codecs
import imghdr
import string
import cPickle as pickle
from os import path
from glob import glob
from itertools import izip, groupby

from docutils import nodes
from docutils.io import FileInput, NullOutput
from docutils.core import Publisher
from docutils.utils import Reporter, relative_path
from docutils.readers import standalone
from docutils.parsers.rst import roles, directives
from docutils.parsers.rst.languages import en as english
from docutils.parsers.rst.directives.html import MetaBody
from docutils.writers import UnfilteredWriter
from docutils.transforms import Transform
from docutils.transforms.parts import ContentsFilter

from sphinx import addnodes
from sphinx.util import movefile, get_matching_docs, SEP, ustrftime, \
<<<<<<< HEAD
     docname_join, FilenameUniqDict, url_re, make_refnode, clean_astext
from sphinx.errors import SphinxError, ExtensionError


orig_role_function = roles.role
orig_directive_function = directives.directive

class ElementLookupError(Exception): pass

def lookup_domain_element(env, type, name):
    """Lookup a markup element (directive or role), given its name which can
    be a full name (with domain).
    """
    name = name.lower()
    # explicit domain given?
    if ':' in name:
        domain_name, name = name.split(':', 1)
        if domain_name in env.domains:
            domain = env.domains[domain_name]
            element = getattr(domain, type)(name)
            if element is not None:
                return element, []
    # else look in the default domain
    else:
        def_domain = env.doc_read_data.get('default_domain')
        if def_domain is not None:
            element = getattr(def_domain, type)(name)
            if element is not None:
                return element, []
    # always look in the std domain
    element = getattr(env.domains['std'], type)(name)
    if element is not None:
        return element, []
    raise ElementLookupError

=======
     docname_join, FilenameUniqDict, url_re, clean_astext, compile_matchers
from sphinx.errors import SphinxError
from sphinx.directives import additional_xref_types
>>>>>>> 75be813e

default_settings = {
    'embed_stylesheet': False,
    'cloak_email_addresses': True,
    'pep_base_url': 'http://www.python.org/dev/peps/',
    'rfc_base_url': 'http://tools.ietf.org/html/',
    'input_encoding': 'utf-8-sig',
    'doctitle_xform': False,
    'sectsubtitle_xform': False,
}

# This is increased every time an environment attribute is added
# or changed to properly invalidate pickle files.
ENV_VERSION = 32


default_substitutions = set([
    'version',
    'release',
    'today',
])

dummy_reporter = Reporter('', 4, 4)


class WarningStream(object):
    def __init__(self, warnfunc):
        self.warnfunc = warnfunc
    def write(self, text):
        if text.strip():
            self.warnfunc(text, None, '')


class NoUri(Exception):
    """Raised by get_relative_uri if there is no URI available."""
    pass


class DefaultSubstitutions(Transform):
    """
    Replace some substitutions if they aren't defined in the document.
    """
    # run before the default Substitutions
    default_priority = 210

    def apply(self):
        config = self.document.settings.env.config
        # only handle those not otherwise defined in the document
        to_handle = default_substitutions - set(self.document.substitution_defs)
        for ref in self.document.traverse(nodes.substitution_reference):
            refname = ref['refname']
            if refname in to_handle:
                text = config[refname]
                if refname == 'today' and not text:
                    # special handling: can also specify a strftime format
                    text = ustrftime(config.today_fmt or _('%B %d, %Y'))
                ref.replace_self(nodes.Text(text, text))


class MoveModuleTargets(Transform):
    """
    Move module targets to their nearest enclosing section title.
    """
    default_priority = 210

    def apply(self):
        for node in self.document.traverse(nodes.target):
            if not node['ids']:
                continue
            if node['ids'][0].startswith('module-') and \
                   node.parent.__class__ is nodes.section and \
                   node.has_key('ismod'):
                node.parent['ids'] = node['ids']
                node.parent.remove(node)


class HandleCodeBlocks(Transform):
    """
    Move doctest blocks out of blockquotes.
    """
    default_priority = 210

    def apply(self):
        for node in self.document.traverse(nodes.block_quote):
            if len(node.children) == 1 and isinstance(node.children[0],
                                                      nodes.doctest_block):
                node.replace_self(node.children[0])


class SortIds(Transform):
    """
    Sort secion IDs so that the "id[0-9]+" one comes last.
    """
    default_priority = 261

    def apply(self):
        for node in self.document.traverse(nodes.section):
            if len(node['ids']) > 1 and node['ids'][0].startswith('id'):
                node['ids'] = node['ids'][1:] + [node['ids'][0]]


class CitationReferences(Transform):
    """
    Handle citation references before the default docutils transform does.
    """
    default_priority = 619

    def apply(self):
        for citnode in self.document.traverse(nodes.citation_reference):
            cittext = citnode.astext()
            refnode = addnodes.pending_xref(cittext, reftype='citation',
                                            reftarget=cittext)
            refnode += nodes.Text('[' + cittext + ']')
            citnode.parent.replace(citnode, refnode)


class SphinxStandaloneReader(standalone.Reader):
    """
    Add our own transforms.
    """
    transforms = [CitationReferences, DefaultSubstitutions, MoveModuleTargets,
                  HandleCodeBlocks, SortIds]

    def get_transforms(self):
        return standalone.Reader.get_transforms(self) + self.transforms


class SphinxDummyWriter(UnfilteredWriter):
    supported = ('html',)  # needed to keep "meta" nodes

    def translate(self):
        pass


class SphinxContentsFilter(ContentsFilter):
    """
    Used with BuildEnvironment.add_toc_from() to discard cross-file links
    within table-of-contents link nodes.
    """
    def visit_pending_xref(self, node):
        text = node.astext()
        self.parent.append(nodes.literal(text, text))
        raise nodes.SkipNode

    def visit_image(self, node):
        raise nodes.SkipNode


class BuildEnvironment:
    """
    The environment in which the ReST files are translated.
    Stores an inventory of cross-file targets and provides doctree
    transformations to resolve links to them.
    """

    # --------- ENVIRONMENT PERSISTENCE ----------------------------------------

    @staticmethod
    def frompickle(config, filename):
        picklefile = open(filename, 'rb')
        try:
            env = pickle.load(picklefile)
        finally:
            picklefile.close()
        if env.version != ENV_VERSION:
            raise IOError('env version not current')
        env.config.values = config.values
        return env

    def topickle(self, filename):
        # remove unpicklable attributes
        warnfunc = self._warnfunc
        self.set_warnfunc(None)
        values = self.config.values
        del self.config.values
        domains = self.domains
        del self.domains
        # first write to a temporary file, so that if dumping fails,
        # the existing environment won't be overwritten
        picklefile = open(filename + '.tmp', 'wb')
        # remove potentially pickling-problematic values from config
        for key, val in vars(self.config).items():
            if key.startswith('_') or \
                   isinstance(val, types.ModuleType) or \
                   isinstance(val, types.FunctionType) or \
                   isinstance(val, (type, types.ClassType)):
                del self.config[key]
        try:
            pickle.dump(self, picklefile, pickle.HIGHEST_PROTOCOL)
        finally:
            picklefile.close()
        movefile(filename + '.tmp', filename)
        # reset attributes
        self.domains = domains
        self.config.values = values
        self.set_warnfunc(warnfunc)

    # --------- ENVIRONMENT INITIALIZATION -------------------------------------

    def __init__(self, srcdir, doctreedir, config):
        self.doctreedir = doctreedir
        self.srcdir = srcdir
        self.config = config

        # the application object; only set while update() runs
        self.app = None

        # all the registered domains, set by the application
        self.domains = {}

        # the docutils settings for building
        self.settings = default_settings.copy()
        self.settings['env'] = self

        # the function to write warning messages with
        self._warnfunc = None

        # this is to invalidate old pickles
        self.version = ENV_VERSION

        # All "docnames" here are /-separated and relative and exclude
        # the source suffix.

        self.found_docs = set()     # contains all existing docnames
        self.all_docs = {}          # docname -> mtime at the time of build
                                    # contains all built docnames
        self.dependencies = {}      # docname -> set of dependent file
                                    # names, relative to documentation root

        # File metadata
        self.metadata = {}          # docname -> dict of metadata items

        # TOC inventory
        self.titles = {}            # docname -> title node
        self.longtitles = {}        # docname -> title node; only different if
                                    # set differently with title directive
        self.tocs = {}              # docname -> table of contents nodetree
        self.toc_num_entries = {}   # docname -> number of real entries
        # used to determine when to show the TOC
        # in a sidebar (don't show if it's only one item)
        self.toc_secnumbers = {}    # docname -> dict of sectionid -> number

        self.toctree_includes = {}  # docname -> list of toctree includefiles
        self.files_to_rebuild = {}  # docname -> set of files
                                    # (containing its TOCs) to rebuild too
        self.glob_toctrees = set()  # docnames that have :glob: toctrees
        self.numbered_toctrees = set() # docnames that have :numbered: toctrees

        # domain-specific inventories, here to be pickled
        self.domaindata = {}        # domainname -> domain-specific dict

        # X-ref target inventory
        self.labels = {}            # labelname -> docname, labelid, sectionname
        self.anonlabels = {}        # labelname -> docname, labelid
        self.citations = {}         # citation name -> docname, labelid

        # Other inventories
        self.indexentries = {}      # docname -> list of
                                    # (type, string, target, aliasname)
        self.versionchanges = {}    # version -> list of (type, docname,
                                    # lineno, module, descname, content)

        # these map absolute path -> (docnames, unique filename)
        self.images = FilenameUniqDict()
        self.dlfiles = FilenameUniqDict()

        # temporary data storage while reading a document
        self.doc_read_data = {}

        # Some magically present labels
        def add_magic_label(name, description):
            self.labels[name] = (name, '', description)
            self.anonlabels[name] = (name, '')
        add_magic_label('genindex', _('Index'))
        add_magic_label('modindex', _('Module Index'))
        add_magic_label('search', _('Search Page'))

    def set_warnfunc(self, func):
        self._warnfunc = func
        self.settings['warning_stream'] = WarningStream(func)

    def warn(self, docname, msg, lineno=None):
        if docname:
            if lineno is None:
                lineno = ''
            self._warnfunc(msg, '%s:%s' % (self.doc2path(docname), lineno))
        else:
            self._warnfunc(msg)

    def clear_doc(self, docname):
        """Remove all traces of a source file in the inventory."""
        if docname in self.all_docs:
            self.all_docs.pop(docname, None)
            self.metadata.pop(docname, None)
            self.dependencies.pop(docname, None)
            self.titles.pop(docname, None)
            self.longtitles.pop(docname, None)
            self.tocs.pop(docname, None)
            self.toc_secnumbers.pop(docname, None)
            self.toc_num_entries.pop(docname, None)
            self.toctree_includes.pop(docname, None)
            self.indexentries.pop(docname, None)
            self.glob_toctrees.discard(docname)
            self.numbered_toctrees.discard(docname)
            self.images.purge_doc(docname)
            self.dlfiles.purge_doc(docname)

            for subfn, fnset in self.files_to_rebuild.items():
                fnset.discard(docname)
                if not fnset:
                    del self.files_to_rebuild[subfn]
            for labelname, (fn, _, _) in self.labels.items():
                if fn == docname:
                    del self.labels[labelname]
            for key, (fn, _) in self.citations.items():
                if fn == docname:
                    del self.citations[key]
            for version, changes in self.versionchanges.items():
                new = [change for change in changes if change[1] != docname]
                changes[:] = new

        # XXX why does this not work inside the if?
        for domain in self.domains.values():
            domain.clear_doc(docname)

    def doc2path(self, docname, base=True, suffix=None):
        """
        Return the filename for the document name.
        If base is True, return absolute path under self.srcdir.
        If base is None, return relative path to self.srcdir.
        If base is a path string, return absolute path under that.
        If suffix is not None, add it instead of config.source_suffix.
        """
        suffix = suffix or self.config.source_suffix
        if base is True:
            return path.join(self.srcdir,
                             docname.replace(SEP, path.sep)) + suffix
        elif base is None:
            return docname.replace(SEP, path.sep) + suffix
        else:
            return path.join(base, docname.replace(SEP, path.sep)) + suffix

    def find_files(self, config):
        """
        Find all source files in the source dir and put them in self.found_docs.
        """
        matchers = compile_matchers(
            config.exclude_patterns[:] +
            config.exclude_trees +
            [d + config.source_suffix for d in config.unused_docs] +
            ['**/' + d for d in config.exclude_dirnames] +
            ['**/_sources']
        )
        self.found_docs = set(get_matching_docs(
            self.srcdir, config.source_suffix, exclude_matchers=matchers))

    def get_outdated_files(self, config_changed):
        """
        Return (added, changed, removed) sets.
        """
        # clear all files no longer present
        removed = set(self.all_docs) - self.found_docs

        added = set()
        changed = set()

        if config_changed:
            # config values affect e.g. substitutions
            added = self.found_docs
        else:
            for docname in self.found_docs:
                if docname not in self.all_docs:
                    added.add(docname)
                    continue
                # if the doctree file is not there, rebuild
                if not path.isfile(self.doc2path(docname, self.doctreedir,
                                                 '.doctree')):
                    changed.add(docname)
                    continue
                # check the mtime of the document
                mtime = self.all_docs[docname]
                newmtime = path.getmtime(self.doc2path(docname))
                if newmtime > mtime:
                    changed.add(docname)
                    continue
                # finally, check the mtime of dependencies
                for dep in self.dependencies.get(docname, ()):
                    try:
                        # this will do the right thing when dep is absolute too
                        deppath = path.join(self.srcdir, dep)
                        if not path.isfile(deppath):
                            changed.add(docname)
                            break
                        depmtime = path.getmtime(deppath)
                        if depmtime > mtime:
                            changed.add(docname)
                            break
                    except EnvironmentError:
                        # give it another chance
                        changed.add(docname)
                        break

        return added, changed, removed

    def update(self, config, srcdir, doctreedir, app=None):
        """
        (Re-)read all files new or changed since last update.  Returns a
        summary, the total count of documents to reread and an iterator that
        yields docnames as it processes them.  Store all environment docnames in
        the canonical format (ie using SEP as a separator in place of
        os.path.sep).
        """
        config_changed = False
        if self.config is None:
            msg = '[new config] '
            config_changed = True
        else:
            # check if a config value was changed that affects how
            # doctrees are read
            for key, descr in config.values.iteritems():
                if descr[1] != 'env':
                    continue
                if self.config[key] != config[key]:
                    msg = '[config changed] '
                    config_changed = True
                    break
            else:
                msg = ''
            # this value is not covered by the above loop because it is handled
            # specially by the config class
            if self.config.extensions != config.extensions:
                msg = '[extensions changed] '
                config_changed = True
        # the source and doctree directories may have been relocated
        self.srcdir = srcdir
        self.doctreedir = doctreedir
        self.find_files(config)
        self.config = config

        added, changed, removed = self.get_outdated_files(config_changed)

        # if files were added or removed, all documents with globbed toctrees
        # must be reread
        if added or removed:
            changed.update(self.glob_toctrees)

        msg += '%s added, %s changed, %s removed' % (len(added), len(changed),
                                                     len(removed))

        def update_generator():
            self.app = app

            # clear all files no longer present
            for docname in removed:
                if app:
                    app.emit('env-purge-doc', self, docname)
                self.clear_doc(docname)

            # read all new and changed files
            to_read = added | changed
            for docname in sorted(to_read):
                yield docname
                self.read_doc(docname, app=app)

            if config.master_doc not in self.all_docs:
                self.warn(None, 'master file %s not found' %
                          self.doc2path(config.master_doc))

            self.app = None
            if app:
                app.emit('env-updated', self)

        return msg, len(added | changed), update_generator()

    def check_dependents(self, already):
        to_rewrite = self.assign_section_numbers()
        for docname in to_rewrite:
            if docname not in already:
                yield docname

    # --------- SINGLE FILE READING --------------------------------------------

    def warn_and_replace(self, error):
        """
        Custom decoding error handler that warns and replaces.
        """
        linestart = error.object.rfind('\n', 0, error.start)
        lineend = error.object.find('\n', error.start)
        if lineend == -1: lineend = len(error.object)
        lineno = error.object.count('\n', 0, error.start) + 1
        self.warn(self.docname, 'undecodable source characters, '
                  'replacing with "?": %r' %
                  (error.object[linestart+1:error.start] + '>>>' +
                   error.object[error.start:error.end] + '<<<' +
                   error.object[error.end:lineend]), lineno)
        return (u'?', error.end)

    def patch_lookup_functions(self):
        """
        Monkey-patch directive and role dispatch, so that domain-specific
        markup takes precedence.
        """
        def directive(name, lang_module, document):
            try:
                return lookup_domain_element(self, 'directive', name)
            except ElementLookupError:
                return orig_directive_function(name, lang_module, document)

        def role(name, lang_module, lineno, reporter):
            try:
                return lookup_domain_element(self, 'role', name)
            except ElementLookupError:
                return orig_role_function(name, lang_module, lineno, reporter)

        directives.directive = directive
        roles.role = role

    def read_doc(self, docname, src_path=None, save_parsed=True, app=None):
        """
        Parse a file and add/update inventory entries for the doctree.
        If srcpath is given, read from a different source file.
        """
        # remove all inventory entries for that file
        if app:
            app.emit('env-purge-doc', self, docname)

        self.clear_doc(docname)

        if src_path is None:
            src_path = self.doc2path(docname)

        if self.config.default_role:
            role_fn, messages = roles.role(self.config.default_role, english,
                                           0, dummy_reporter)
            if role_fn:
                roles._roles[''] = role_fn
            else:
                self.warn(docname, 'default role %s not found' %
                          self.config.default_role)

        self.doc_read_data['docname'] = docname
        # defaults to the global default, but can be re-set in a document
        self.doc_read_data['default_domain'] = \
            self.domains.get(self.config.default_domain)

        self.settings['input_encoding'] = self.config.source_encoding
        self.settings['trim_footnote_reference_space'] = \
            self.config.trim_footnote_reference_space

        self.patch_lookup_functions()

        codecs.register_error('sphinx', self.warn_and_replace)

        class SphinxSourceClass(FileInput):
            def decode(self_, data):
                return data.decode(self_.encoding, 'sphinx')

            def read(self_):
                data = FileInput.read(self_)
                if app:
                    arg = [data]
                    app.emit('source-read', docname, arg)
                    data = arg[0]
                if self.config.rst_epilog:
                    return data + '\n' + self.config.rst_epilog + '\n'
                else:
                    return data

        # publish manually
        pub = Publisher(reader=SphinxStandaloneReader(),
                        writer=SphinxDummyWriter(),
                        source_class=SphinxSourceClass,
                        destination_class=NullOutput)
        pub.set_components(None, 'restructuredtext', None)
        pub.process_programmatic_settings(None, self.settings, None)
        pub.set_source(None, src_path)
        pub.set_destination(None, None)
        try:
            pub.publish()
            doctree = pub.document
        except UnicodeError, err:
            raise SphinxError(str(err))

        # post-processing
        self.filter_messages(doctree)
        self.process_dependencies(docname, doctree)
        self.process_images(docname, doctree)
        self.process_downloads(docname, doctree)
        self.process_metadata(docname, doctree)
        self.create_title_from(docname, doctree)
        self.note_labels_from(docname, doctree)
        self.note_indexentries_from(docname, doctree)
        self.note_citations_from(docname, doctree)
        self.build_toc_from(docname, doctree)

        # allow extension-specific post-processing
        if app:
            app.emit('doctree-read', doctree)

        # store time of reading, used to find outdated files
        self.all_docs[docname] = time.time()

        # make it picklable
        doctree.reporter = None
        doctree.transformer = None
        doctree.settings.warning_stream = None
        doctree.settings.env = None
        doctree.settings.record_dependencies = None
        for metanode in doctree.traverse(MetaBody.meta):
            # docutils' meta nodes aren't picklable because the class is nested
            metanode.__class__ = addnodes.meta

        # cleanup
        self.doc_read_data.clear()

        if save_parsed:
            # save the parsed doctree
            doctree_filename = self.doc2path(docname, self.doctreedir,
                                             '.doctree')
            dirname = path.dirname(doctree_filename)
            if not path.isdir(dirname):
                os.makedirs(dirname)
            f = open(doctree_filename, 'wb')
            try:
                pickle.dump(doctree, f, pickle.HIGHEST_PROTOCOL)
            finally:
                f.close()
        else:
            return doctree

    # utilities to use while reading a document

    @property
    def docname(self):
        """Backwards compatible alias."""
        return self.doc_read_data['docname']

    @property
    def currmodule(self):
        """Backwards compatible alias."""
        return self.doc_read_data.get('py_module')

    @property
    def currclass(self):
        """Backwards compatible alias."""
        return self.doc_read_data.get('py_class')

    def new_serialno(self, category=''):
        """Return a serial number, e.g. for index entry targets."""
        key = category + 'serialno'
        cur = self.doc_read_data.get(key, 0)
        self.doc_read_data[key] = cur + 1
        return cur

    def note_dependency(self, filename):
        self.dependencies.setdefault(self.docname, set()).add(filename)

    # post-processing of read doctrees

    def filter_messages(self, doctree):
        """
        Filter system messages from a doctree.
        """
        filterlevel = self.config.keep_warnings and 2 or 5
        for node in doctree.traverse(nodes.system_message):
            if node['level'] < filterlevel:
                node.parent.remove(node)

    def process_dependencies(self, docname, doctree):
        """
        Process docutils-generated dependency info.
        """
        cwd = os.getcwd()
        frompath = path.join(path.normpath(self.srcdir), 'dummy')
        deps = doctree.settings.record_dependencies
        if not deps:
            return
        for dep in deps.list:
            # the dependency path is relative to the working dir, so get
            # one relative to the srcdir
            relpath = relative_path(frompath,
                                    path.normpath(path.join(cwd, dep)))
            self.dependencies.setdefault(docname, set()).add(relpath)

    def process_downloads(self, docname, doctree):
        """
        Process downloadable file paths.
        """
        docdir = path.dirname(self.doc2path(docname, base=None))
        for node in doctree.traverse(addnodes.download_reference):
            targetname = node['reftarget']
            if targetname.startswith('/') or targetname.startswith(os.sep):
                # absolute
                filepath = targetname[1:]
            else:
                filepath = path.normpath(path.join(docdir, node['reftarget']))
            self.dependencies.setdefault(docname, set()).add(filepath)
            if not os.access(path.join(self.srcdir, filepath), os.R_OK):
                self.warn(docname, 'download file not readable: %s' % filepath,
                          getattr(node, 'line', None))
                continue
            uniquename = self.dlfiles.add_file(docname, filepath)
            node['filename'] = uniquename

    def process_images(self, docname, doctree):
        """
        Process and rewrite image URIs.
        """
        docdir = path.dirname(self.doc2path(docname, base=None))
        for node in doctree.traverse(nodes.image):
            # Map the mimetype to the corresponding image.  The writer may
            # choose the best image from these candidates.  The special key * is
            # set if there is only single candidate to be used by a writer.
            # The special key ? is set for nonlocal URIs.
            node['candidates'] = candidates = {}
            imguri = node['uri']
            if imguri.find('://') != -1:
                self.warn(docname, 'nonlocal image URI found: %s' % imguri,
                          node.line)
                candidates['?'] = imguri
                continue
            # imgpath is the image path *from srcdir*
            if imguri.startswith('/') or imguri.startswith(os.sep):
                # absolute path (= relative to srcdir)
                imgpath = path.normpath(imguri[1:])
            else:
                imgpath = path.normpath(path.join(docdir, imguri))
            # set imgpath as default URI
            node['uri'] = imgpath
            if imgpath.endswith(os.extsep + '*'):
                for filename in glob(path.join(self.srcdir, imgpath)):
                    new_imgpath = relative_path(self.srcdir, filename)
                    if filename.lower().endswith('.pdf'):
                        candidates['application/pdf'] = new_imgpath
                    elif filename.lower().endswith('.svg'):
                        candidates['image/svg+xml'] = new_imgpath
                    else:
                        try:
                            f = open(filename, 'rb')
                            try:
                                imgtype = imghdr.what(f)
                            finally:
                                f.close()
                        except (OSError, IOError):
                            self.warn(docname,
                                      'image file %s not readable' % filename)
                        if imgtype:
                            candidates['image/' + imgtype] = new_imgpath
            else:
                candidates['*'] = imgpath
            # map image paths to unique image names (so that they can be put
            # into a single directory)
            for imgpath in candidates.itervalues():
                self.dependencies.setdefault(docname, set()).add(imgpath)
                if not os.access(path.join(self.srcdir, imgpath), os.R_OK):
                    self.warn(docname, 'image file not readable: %s' % imgpath,
                              node.line)
                    continue
                self.images.add_file(docname, imgpath)

    def process_metadata(self, docname, doctree):
        """
        Process the docinfo part of the doctree as metadata.
        Keep processing minimal -- just return what docutils says.
        """
        self.metadata[docname] = md = {}
        try:
            docinfo = doctree[0]
        except IndexError:
            # probably an empty document
            return
        if docinfo.__class__ is not nodes.docinfo:
            # nothing to see here
            return
        for node in docinfo:
            # nodes are multiply inherited...
            if isinstance(node, nodes.authors):
                md['authors'] = [author.astext() for author in node]
            elif isinstance(node, nodes.TextElement): # e.g. author
                md[node.__class__.__name__] = node.astext()
            else:
                name, body = node
                md[name.astext()] = body.astext()
        del doctree[0]

    def create_title_from(self, docname, document):
        """
        Add a title node to the document (just copy the first section title),
        and store that title in the environment.
        """
        titlenode = nodes.title()
        longtitlenode = titlenode
        # explicit title set with title directive; use this only for
        # the <title> tag in HTML output
        if document.has_key('title'):
            longtitlenode = nodes.title()
            longtitlenode += nodes.Text(document['title'])
        # look for first section title and use that as the title
        for node in document.traverse(nodes.section):
            visitor = SphinxContentsFilter(document)
            node[0].walkabout(visitor)
            titlenode += visitor.get_entry_text()
            break
        else:
            # document has no title
            titlenode += nodes.Text('<no title>')
        self.titles[docname] = titlenode
        self.longtitles[docname] = longtitlenode

    def note_labels_from(self, docname, document):
        for name, explicit in document.nametypes.iteritems():
            if not explicit:
                continue
            labelid = document.nameids[name]
            if labelid is None:
                continue
            node = document.ids[labelid]
            if name.isdigit() or node.has_key('refuri') or \
                   node.tagname.startswith('desc_'):
                # ignore footnote labels, labels automatically generated from a
                # link and object descriptions
                continue
            if name in self.labels:
                self.warn(docname, 'duplicate label %s, ' % name +
                          'other instance in ' +
                          self.doc2path(self.labels[name][0]),
                          node.line)
            self.anonlabels[name] = docname, labelid
            if node.tagname == 'section':
                sectname = clean_astext(node[0]) # node[0] == title node
            elif node.tagname == 'figure':
                for n in node:
                    if n.tagname == 'caption':
                        sectname = clean_astext(n)
                        break
                else:
                    continue
            else:
                # anonymous-only labels
                continue
            self.labels[name] = docname, labelid, sectname

    def note_indexentries_from(self, docname, document):
        entries = self.indexentries[docname] = []
        for node in document.traverse(addnodes.index):
            entries.extend(node['entries'])

    def note_citations_from(self, docname, document):
        for node in document.traverse(nodes.citation):
            label = node[0].astext()
            if label in self.citations:
                self.warn(docname, 'duplicate citation %s, ' % label +
                          'other instance in %s' % self.doc2path(
                    self.citations[label][0]), node.line)
            self.citations[label] = (docname, node['ids'][0])

    def note_toctree(self, docname, toctreenode):
        """Note a TOC tree directive in a document and gather information about
           file relations from it."""
        if toctreenode['glob']:
            self.glob_toctrees.add(docname)
        if toctreenode.get('numbered'):
            self.numbered_toctrees.add(docname)
        includefiles = toctreenode['includefiles']
        for includefile in includefiles:
            # note that if the included file is rebuilt, this one must be
            # too (since the TOC of the included file could have changed)
            self.files_to_rebuild.setdefault(includefile, set()).add(docname)
        self.toctree_includes.setdefault(docname, []).extend(includefiles)

    def build_toc_from(self, docname, document):
        """Build a TOC from the doctree and store it in the inventory."""
        numentries = [0] # nonlocal again...

        try:
            maxdepth = int(self.metadata[docname].get('tocdepth', 0))
        except ValueError:
            maxdepth = 0

        def traverse_in_section(node, cls):
            """Like traverse(), but stay within the same section."""
            result = []
            if isinstance(node, cls):
                result.append(node)
            for child in node.children:
                if isinstance(child, nodes.section):
                    continue
                result.extend(traverse_in_section(child, cls))
            return result

        def build_toc(node, depth=1):
            entries = []
            for sectionnode in node:
                # find all toctree nodes in this section and add them
                # to the toc (just copying the toctree node which is then
                # resolved in self.get_and_resolve_doctree)
                if not isinstance(sectionnode, nodes.section):
                    for toctreenode in traverse_in_section(sectionnode,
                                                           addnodes.toctree):
                        item = toctreenode.copy()
                        entries.append(item)
                        # important: do the inventory stuff
                        self.note_toctree(docname, toctreenode)
                    continue
                title = sectionnode[0]
                # copy the contents of the section title, but without references
                # and unnecessary stuff
                visitor = SphinxContentsFilter(document)
                title.walkabout(visitor)
                nodetext = visitor.get_entry_text()
                if not numentries[0]:
                    # for the very first toc entry, don't add an anchor
                    # as it is the file's title anyway
                    anchorname = ''
                else:
                    anchorname = '#' + sectionnode['ids'][0]
                numentries[0] += 1
                reference = nodes.reference('', '', refuri=docname,
                                            anchorname=anchorname,
                                            *nodetext)
                para = addnodes.compact_paragraph('', '', reference)
                item = nodes.list_item('', para)
                if maxdepth == 0 or depth < maxdepth:
                    item += build_toc(sectionnode, depth+1)
                entries.append(item)
            if entries:
                return nodes.bullet_list('', *entries)
            return []
        toc = build_toc(document)
        if toc:
            self.tocs[docname] = toc
        else:
            self.tocs[docname] = nodes.bullet_list('')
        self.toc_num_entries[docname] = numentries[0]

    def get_toc_for(self, docname):
        """Return a TOC nodetree -- for use on the same page only!"""
        toc = self.tocs[docname].deepcopy()
        for node in toc.traverse(nodes.reference):
            node['refuri'] = node['anchorname'] or '#'
        return toc

    def get_toctree_for(self, docname, builder, collapse, maxdepth=0):
        """Return the global TOC nodetree."""
        doctree = self.get_doctree(self.config.master_doc)
        for toctreenode in doctree.traverse(addnodes.toctree):
            result = self.resolve_toctree(docname, builder, toctreenode,
                                          prune=True, collapse=collapse,
                                          maxdepth=maxdepth)
            if result is not None:
                return result

    def get_domain(self, domainname):
        """Return the domain instance with the specified name.
        Raises an ExtensionError if the domain is not registered."""
        try:
            return self.domains[domainname]
        except KeyError:
            raise ExtensionError('Domain %r is not registered' % domainname)

    # --------- RESOLVING REFERENCES AND TOCTREES ------------------------------

    def get_doctree(self, docname):
        """Read the doctree for a file from the pickle and return it."""
        doctree_filename = self.doc2path(docname, self.doctreedir, '.doctree')
        f = open(doctree_filename, 'rb')
        try:
            doctree = pickle.load(f)
        finally:
            f.close()
        doctree.settings.env = self
        doctree.reporter = Reporter(self.doc2path(docname), 2, 4,
                                    stream=WarningStream(self._warnfunc))
        return doctree


    def get_and_resolve_doctree(self, docname, builder, doctree=None,
                                prune_toctrees=True):
        """Read the doctree from the pickle, resolve cross-references and
           toctrees and return it."""
        if doctree is None:
            doctree = self.get_doctree(docname)

        # resolve all pending cross-references
        self.resolve_references(doctree, docname, builder)

        # now, resolve all toctree nodes
        for toctreenode in doctree.traverse(addnodes.toctree):
            result = self.resolve_toctree(docname, builder, toctreenode,
                                          prune=prune_toctrees)
            if result is None:
                toctreenode.replace_self([])
            else:
                toctreenode.replace_self(result)

        return doctree

    def resolve_toctree(self, docname, builder, toctree, prune=True, maxdepth=0,
                        titles_only=False, collapse=False):
        """
        Resolve a *toctree* node into individual bullet lists with titles
        as items, returning None (if no containing titles are found) or
        a new node.

        If *prune* is True, the tree is pruned to *maxdepth*, or if that is 0,
        to the value of the *maxdepth* option on the *toctree* node.
        If *titles_only* is True, only toplevel document titles will be in the
        resulting tree.
        If *collapse* is True, all branches not containing docname will
        be collapsed.
        """
        if toctree.get('hidden', False):
            return None

        def _walk_depth(node, depth, maxdepth):
            """Utility: Cut a TOC at a specified depth."""
            for subnode in node.children[:]:
                if isinstance(subnode, (addnodes.compact_paragraph,
                                        nodes.list_item)):
                    subnode['classes'].append('toctree-l%d' % (depth-1))
                    _walk_depth(subnode, depth, maxdepth)
                elif isinstance(subnode, nodes.bullet_list):
                    if maxdepth > 0 and depth > maxdepth:
                        subnode.parent.replace(subnode, [])
                    else:
                        _walk_depth(subnode, depth+1, maxdepth)

                        # cull sub-entries whose parents aren't 'current'
                        if (collapse and
                            depth > 1 and
                            'current' not in subnode.parent['classes']):
                            subnode.parent.remove(subnode)

                elif isinstance(subnode, nodes.reference):
                    # identify the toc entry pointing to the current document
                    if subnode['refuri'] == docname and \
                           not subnode['anchorname']:
                        # tag the whole branch as 'current'
                        p = subnode
                        while p:
                            p['classes'].append('current')
                            p = p.parent

        def _entries_from_toctree(toctreenode, separate=False, subtree=False):
            """Return TOC entries for a toctree node."""
            refs = [(e[0], str(e[1])) for e in toctreenode['entries']]
            entries = []
            for (title, ref) in refs:
                try:
                    if url_re.match(ref):
                        reference = nodes.reference('', '',
                                                    refuri=ref, anchorname='',
                                                    *[nodes.Text(title)])
                        para = addnodes.compact_paragraph('', '', reference)
                        item = nodes.list_item('', para)
                        toc = nodes.bullet_list('', item)
                    elif ref == 'self':
                        # 'self' refers to the document from which this
                        # toctree originates
                        ref = toctreenode['parent']
                        if not title:
                            title = clean_astext(self.titles[ref])
                        reference = nodes.reference('', '',
                                                    refuri=ref,
                                                    anchorname='',
                                                    *[nodes.Text(title)])
                        para = addnodes.compact_paragraph('', '', reference)
                        item = nodes.list_item('', para)
                        # don't show subitems
                        toc = nodes.bullet_list('', item)
                    else:
                        toc = self.tocs[ref].deepcopy()
                        if title and toc.children and len(toc.children) == 1:
                            child = toc.children[0]
                            for refnode in child.traverse(nodes.reference):
                                if refnode['refuri'] == ref and \
                                       not refnode['anchorname']:
                                    refnode.children = [nodes.Text(title)]
                    if not toc.children:
                        # empty toc means: no titles will show up in the toctree
                        self.warn(docname,
                                  'toctree contains reference to document '
                                  '%r that doesn\'t have a title: no link '
                                  'will be generated' % ref)
                except KeyError:
                    # this is raised if the included file does not exist
                    self.warn(docname, 'toctree contains reference to '
                              'nonexisting document %r' % ref)
                else:
                    # if titles_only is given, only keep the main title and
                    # sub-toctrees
                    if titles_only:
                        # delete everything but the toplevel title(s)
                        # and toctrees
                        for toplevel in toc:
                            # nodes with length 1 don't have any children anyway
                            if len(toplevel) > 1:
                                subtrees = toplevel.traverse(addnodes.toctree)
                                toplevel[1][:] = subtrees
                    # resolve all sub-toctrees
                    for toctreenode in toc.traverse(addnodes.toctree):
                        i = toctreenode.parent.index(toctreenode) + 1
                        for item in _entries_from_toctree(toctreenode,
                                                          subtree=True):
                            toctreenode.parent.insert(i, item)
                            i += 1
                        toctreenode.parent.remove(toctreenode)
                    if separate:
                        entries.append(toc)
                    else:
                        entries.extend(toc.children)
            if not subtree and not separate:
                ret = nodes.bullet_list()
                ret += entries
                return [ret]
            return entries

        maxdepth = maxdepth or toctree.get('maxdepth', -1)
        if not titles_only and toctree.get('titlesonly', False):
            titles_only = True

        # NOTE: previously, this was separate=True, but that leads to artificial
        # separation when two or more toctree entries form a logical unit, so
        # separating mode is no longer used -- it's kept here for history's sake
        tocentries = _entries_from_toctree(toctree, separate=False)
        if not tocentries:
            return None

        newnode = addnodes.compact_paragraph('', '', *tocentries)
        newnode['toctree'] = True

        # prune the tree to maxdepth and replace titles, also set level classes
        _walk_depth(newnode, 1, prune and maxdepth or 0)

        # set the target paths in the toctrees (they are not known at TOC
        # generation time)
        for refnode in newnode.traverse(nodes.reference):
            if not url_re.match(refnode['refuri']):
                refnode['refuri'] = builder.get_relative_uri(
                    docname, refnode['refuri']) + refnode['anchorname']
        return newnode

    def resolve_references(self, doctree, fromdocname, builder):
        for node in doctree.traverse(addnodes.pending_xref):
            contnode = node[0].deepcopy()
            newnode = None

            typ = node['reftype']
            target = node['reftarget']

            try:
                if node.has_key('refdomain') and node['refdomain']:
                    # let the domain try to resolve the reference
                    try:
                        domain = self.domains[node['refdomain']]
                    except KeyError:
                        raise NoUri
                    newnode = domain.resolve_xref(self, fromdocname, builder,
                                                  typ, target, node, contnode)
                # really hardwired reference types
                elif typ == 'ref':
                    if node['refexplicit']:
                        # reference to anonymous label; the reference uses
                        # the supplied link caption
                        docname, labelid = self.anonlabels.get(target, ('',''))
                        sectname = node.astext()
                        if not docname:
                            self.warn(node['refdoc'], 'undefined label: %s' %
                                      target, node.line)
                    else:
                        # reference to the named label; the final node will
                        # contain the section name after the label
                        docname, labelid, sectname = self.labels.get(target,
                                                                     ('','',''))
                        if not docname:
                            self.warn(
                                node['refdoc'],
                                'undefined label: %s' % target + ' -- if you '
                                'don\'t give a link caption the label must '
                                'precede a section header.', node.line)
                    if docname:
                        newnode = nodes.reference('', '')
                        innernode = nodes.emphasis(sectname, sectname)
                        if docname == fromdocname:
                            newnode['refid'] = labelid
                        else:
                            # set more info in contnode; in case the
                            # get_relative_uri call raises NoUri,
                            # the builder will then have to resolve these
                            contnode = addnodes.pending_xref('')
                            contnode['refdocname'] = docname
                            contnode['refsectname'] = sectname
                            newnode['refuri'] = builder.get_relative_uri(
                                fromdocname, docname)
                            if labelid:
                                newnode['refuri'] += '#' + labelid
                        newnode.append(innernode)
                    else:
                        newnode = contnode
                elif typ == 'doc':
                    # directly reference to document by source name;
                    # can be absolute or relative
                    docname = docname_join(node['refdoc'], target)
                    if docname not in self.all_docs:
                        self.warn(node['refdoc'],
                                  'unknown document: %s' % docname, node.line)
                        newnode = contnode
                    else:
                        if node['refexplicit']:
                            # reference with explicit title
                            caption = node.astext()
                        else:
                            caption = clean_astext(self.titles[docname])
                        innernode = nodes.emphasis(caption, caption)
                        newnode = nodes.reference('', '')
                        newnode['refuri'] = builder.get_relative_uri(
                            fromdocname, docname)
                        newnode.append(innernode)
                elif typ == 'citation':
                    docname, labelid = self.citations.get(target, ('', ''))
                    if not docname:
                        self.warn(node['refdoc'],
                                  'citation not found: %s' % target, node.line)
                        newnode = None
                    else:
                        newnode = make_refnode(builder, fromdocname, docname,
                                               labelid, contnode)
                elif typ == 'keyword':
                    # keywords are oddballs: they are referenced by named labels
                    docname, labelid, _ = self.labels.get(target, ('','',''))
                    if not docname:
                        #self.warn(node['refdoc'],
                        #          'unknown keyword: %s' % target)
                        newnode = None
                    else:
                        newnode = make_refnode(builder, fromdocname, docname,
                                               labelid, contnode)
                else:
                    raise RuntimeError('unknown xfileref node encountered: %s'
                                       % node)

                # no new node found? try the missing-reference event
                if newnode is None:
                    newnode = builder.app.emit_firstresult(
                        'missing-reference', self, node, contnode)
            except NoUri:
                newnode = contnode
            node.replace_self(newnode or contnode)

        for node in doctree.traverse(addnodes.only):
            try:
                ret = builder.tags.eval_condition(node['expr'])
            except Exception, err:
                self.warn(fromdocname, 'exception while evaluating only '
                          'directive expression: %s' % err, node.line)
                node.replace_self(node.children)
            else:
                if ret:
                    node.replace_self(node.children)
                else:
                    node.replace_self([])

        # allow custom references to be resolved
        builder.app.emit('doctree-resolved', doctree, fromdocname)

    def assign_section_numbers(self):
        """Assign a section number to each heading under a numbered toctree."""
        # a list of all docnames whose section numbers changed
        rewrite_needed = []

        old_secnumbers = self.toc_secnumbers
        self.toc_secnumbers = {}

        def _walk_toc(node, secnums, titlenode=None):
            # titlenode is the title of the document, it will get assigned a
            # secnumber too, so that it shows up in next/prev/parent rellinks
            for subnode in node.children:
                if isinstance(subnode, nodes.bullet_list):
                    numstack.append(0)
                    _walk_toc(subnode, secnums, titlenode)
                    numstack.pop()
                    titlenode = None
                elif isinstance(subnode, nodes.list_item):
                    _walk_toc(subnode, secnums, titlenode)
                    titlenode = None
                elif isinstance(subnode, addnodes.compact_paragraph):
                    numstack[-1] += 1
                    secnums[subnode[0]['anchorname']] = \
                        subnode[0]['secnumber'] = tuple(numstack)
                    if titlenode:
                        titlenode['secnumber'] = tuple(numstack)
                        titlenode = None
                elif isinstance(subnode, addnodes.toctree):
                    _walk_toctree(subnode)

        def _walk_toctree(toctreenode):
            for (title, ref) in toctreenode['entries']:
                if url_re.match(ref) or ref == 'self':
                    # don't mess with those
                    continue
                if ref in self.tocs:
                    secnums = self.toc_secnumbers[ref] = {}
                    _walk_toc(self.tocs[ref], secnums, self.titles.get(ref))
                    if secnums != old_secnumbers.get(ref):
                        rewrite_needed.append(ref)

        for docname in self.numbered_toctrees:
            doctree = self.get_doctree(docname)
            for toctreenode in doctree.traverse(addnodes.toctree):
                if toctreenode.get('numbered'):
                    # every numbered toctree gets new numbering
                    numstack = [0]
                    _walk_toctree(toctreenode)

        return rewrite_needed

    def create_index(self, builder, _fixre=re.compile(r'(.*) ([(][^()]*[)])')):
        """Create the real index from the collected index entries."""
        new = {}

        def add_entry(word, subword, dic=new):
            entry = dic.get(word)
            if not entry:
                dic[word] = entry = [[], {}]
            if subword:
                add_entry(subword, '', dic=entry[1])
            else:
                try:
                    entry[0].append(builder.get_relative_uri('genindex', fn)
                                    + '#' + tid)
                except NoUri:
                    pass

        for fn, entries in self.indexentries.iteritems():
            # new entry types must be listed in directives/other.py!
            for type, value, tid, alias in entries:
                if type == 'single':
                    try:
                        entry, subentry = value.split(';', 1)
                    except ValueError:
                        entry, subentry = value, ''
                    if not entry:
                        self.warn(fn, 'invalid index entry %r' % value)
                        continue
                    add_entry(entry.strip(), subentry.strip())
                elif type == 'pair':
                    try:
                        first, second = map(lambda x: x.strip(),
                                            value.split(';', 1))
                        if not first or not second:
                            raise ValueError
                    except ValueError:
                        self.warn(fn, 'invalid pair index entry %r' % value)
                        continue
                    add_entry(first, second)
                    add_entry(second, first)
                elif type == 'triple':
                    try:
                        first, second, third = map(lambda x: x.strip(),
                                                   value.split(';', 2))
                        if not first or not second or not third:
                            raise ValueError
                    except ValueError:
                        self.warn(fn, 'invalid triple index entry %r' % value)
                        continue
                    add_entry(first, second+' '+third)
                    add_entry(second, third+', '+first)
                    add_entry(third, first+' '+second)
                else:
                    self.warn(fn, 'unknown index entry type %r' % type)

        # sort the index entries; put all symbols at the front, even those
        # following the letters in ASCII, this is where the chr(127) comes from
        def keyfunc(entry, lcletters=string.ascii_lowercase + '_'):
            lckey = entry[0].lower()
            if lckey[0:1] in lcletters:
                return chr(127) + lckey
            return lckey
        newlist = new.items()
        newlist.sort(key=keyfunc)

        # fixup entries: transform
        #   func() (in module foo)
        #   func() (in module bar)
        # into
        #   func()
        #     (in module foo)
        #     (in module bar)
        oldkey = ''
        oldsubitems = None
        i = 0
        while i < len(newlist):
            key, (targets, subitems) = newlist[i]
            # cannot move if it has subitems; structure gets too complex
            if not subitems:
                m = _fixre.match(key)
                if m:
                    if oldkey == m.group(1):
                        # prefixes match: add entry as subitem of the
                        # previous entry
                        oldsubitems.setdefault(m.group(2), [[], {}])[0].\
                                    extend(targets)
                        del newlist[i]
                        continue
                    oldkey = m.group(1)
                else:
                    oldkey = key
            oldsubitems = subitems
            i += 1

        # group the entries by letter
        def keyfunc((k, v), letters=string.ascii_uppercase + '_'):
            # hack: mutating the subitems dicts to a list in the keyfunc
            v[1] = sorted((si, se) for (si, (se, void)) in v[1].iteritems())
            # now calculate the key
            letter = k[0].upper()
            if letter in letters:
                return letter
            else:
                # get all other symbols under one heading
                return 'Symbols'
        return [(key, list(group))
                for (key, group) in groupby(newlist, keyfunc)]

    def collect_relations(self):
        relations = {}
        getinc = self.toctree_includes.get
        def collect(parents, docname, previous, next):
            includes = getinc(docname)
            # previous
            if not previous:
                # if no previous sibling, go to parent
                previous = parents[0][0]
            else:
                # else, go to previous sibling, or if it has children, to
                # the last of its children, or if that has children, to the
                # last of those, and so forth
                while 1:
                    previncs = getinc(previous)
                    if previncs:
                        previous = previncs[-1]
                    else:
                        break
            # next
            if includes:
                # if it has children, go to first of them
                next = includes[0]
            elif next:
                # else, if next sibling, go to it
                pass
            else:
                # else, go to the next sibling of the parent, if present,
                # else the grandparent's sibling, if present, and so forth
                for parname, parindex in parents:
                    parincs = getinc(parname)
                    if parincs and parindex + 1 < len(parincs):
                        next = parincs[parindex+1]
                        break
                # else it will stay None
            # same for children
            if includes:
                for subindex, args in enumerate(izip(includes,
                                                     [None] + includes,
                                                     includes[1:] + [None])):
                    collect([(docname, subindex)] + parents, *args)
            relations[docname] = [parents[0][0], previous, next]
        collect([(None, 0)], self.config.master_doc, None, None)
        return relations

    def check_consistency(self):
        """Do consistency checks."""

        for docname in sorted(self.all_docs):
            if docname not in self.files_to_rebuild:
                if docname == self.config.master_doc:
                    # the master file is not included anywhere ;)
                    continue
                self.warn(docname, 'document isn\'t included in any toctree')<|MERGE_RESOLUTION|>--- conflicted
+++ resolved
@@ -35,8 +35,8 @@
 
 from sphinx import addnodes
 from sphinx.util import movefile, get_matching_docs, SEP, ustrftime, \
-<<<<<<< HEAD
-     docname_join, FilenameUniqDict, url_re, make_refnode, clean_astext
+     docname_join, FilenameUniqDict, url_re, make_refnode, clean_astext, \
+     compile_matchers
 from sphinx.errors import SphinxError, ExtensionError
 
 
@@ -71,11 +71,6 @@
         return element, []
     raise ElementLookupError
 
-=======
-     docname_join, FilenameUniqDict, url_re, clean_astext, compile_matchers
-from sphinx.errors import SphinxError
-from sphinx.directives import additional_xref_types
->>>>>>> 75be813e
 
 default_settings = {
     'embed_stylesheet': False,
