--- conflicted
+++ resolved
@@ -21,11 +21,6 @@
 from docutils.parsers.rst import directives, roles
 
 from sphinx import application, locale
-<<<<<<< HEAD
-from sphinx.builders.latex import LaTeXBuilder
-=======
-from sphinx.deprecation import RemovedInSphinx40Warning
->>>>>>> 1ff1f3cf
 from sphinx.pycode import ModuleAnalyzer
 from sphinx.testing.path import path
 from sphinx.util.osutil import relpath
