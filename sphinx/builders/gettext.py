--- conflicted
+++ resolved
@@ -13,11 +13,7 @@
 from datetime import datetime, timedelta, tzinfo
 from os import getenv, path, walk
 from time import time
-<<<<<<< HEAD
 from typing import Any, DefaultDict, Dict, Iterable, Generator, List, Set, Tuple, Union
-=======
-from typing import Any, Dict, Generator, Iterable, List, Set, Tuple, Union
->>>>>>> 64fb1e56
 from uuid import uuid4
 
 from docutils import nodes
