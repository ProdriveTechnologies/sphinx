# -*- coding: utf-8 -*-
"""
    sphinx.builders.htmlhelp
    ~~~~~~~~~~~~~~~~~~~~~~~~

    Build HTML help support files.
    Parts adapted from Python's Doc/tools/prechm.py.

    :copyright: Copyright 2007-2010 by the Sphinx team, see AUTHORS.
    :license: BSD, see LICENSE for details.
"""

import os
import cgi
import codecs
from os import path

from docutils import nodes

from sphinx import addnodes
from sphinx.builders.html import StandaloneHTMLBuilder


# Project file (*.hhp) template.  'outname' is the file basename (like
# the pythlp in pythlp.hhp); 'version' is the doc version number (like
# the 2.2 in Python 2.2).
# The magical numbers in the long line under [WINDOWS] set most of the
# user-visible features (visible buttons, tabs, etc).
# About 0x10384e:  This defines the buttons in the help viewer.  The
# following defns are taken from htmlhelp.h.  Not all possibilities
# actually work, and not all those that work are available from the Help
# Workshop GUI.  In particular, the Zoom/Font button works and is not
# available from the GUI.  The ones we're using are marked with 'x':
#
#    0x000002   Hide/Show   x
#    0x000004   Back        x
#    0x000008   Forward     x
#    0x000010   Stop
#    0x000020   Refresh
#    0x000040   Home        x
#    0x000080   Forward
#    0x000100   Back
#    0x000200   Notes
#    0x000400   Contents
#    0x000800   Locate      x
#    0x001000   Options     x
#    0x002000   Print       x
#    0x004000   Index
#    0x008000   Search
#    0x010000   History
#    0x020000   Favorites
#    0x040000   Jump 1
#    0x080000   Jump 2
#    0x100000   Zoom/Font   x
#    0x200000   TOC Next
#    0x400000   TOC Prev

project_template = '''\
[OPTIONS]
Binary TOC=No
Binary Index=No
Compiled file=%(outname)s.chm
Contents file=%(outname)s.hhc
Default Window=%(outname)s
Default topic=index.html
Display compile progress=No
Full text search stop list file=%(outname)s.stp
Full-text search=Yes
Index file=%(outname)s.hhk
Language=%(lcid)#x
Title=%(title)s

[WINDOWS]
%(outname)s="%(title)s","%(outname)s.hhc","%(outname)s.hhk",\
"index.html","index.html",,,,,0x63520,220,0x10384e,[0,0,1024,768],,,,,,,0

[FILES]
'''

contents_header = '''\
<!DOCTYPE HTML PUBLIC "-//IETF//DTD HTML//EN">
<HTML>
<HEAD>
<meta name="GENERATOR" content="Microsoft&reg; HTML Help Workshop 4.1">
<!-- Sitemap 1.0 -->
</HEAD><BODY>
<OBJECT type="text/site properties">
        <param name="Window Styles" value="0x801227">
        <param name="ImageType" value="Folder">
</OBJECT>
<UL>
'''

contents_footer = '''\
</UL></BODY></HTML>
'''

object_sitemap = '''\
<OBJECT type="text/sitemap">
    <param name="Name" value="%s">
    <param name="Local" value="%s">
</OBJECT>
'''

# List of words the full text search facility shouldn't index.  This
# becomes file outname.stp.  Note that this list must be pretty small!
# Different versions of the MS docs claim the file has a maximum size of
# 256 or 512 bytes (including \r\n at the end of each line).
# Note that "and", "or", "not" and "near" are operators in the search
# language, so no point indexing them even if we wanted to.
stopwords = """
a  and  are  as  at
be  but  by
for
if  in  into  is  it
near  no  not
of  on  or
such
that  the  their  then  there  these  they  this  to
was  will  with
""".split()

# The following list includes only languages supported by Sphinx.
# See http://msdn.microsoft.com/en-us/library/ms930130.aspx for more.
chm_locales = {
    # lang:   LCID,  encoding
    'cs':    (0x405, 'iso8859_2'),
    'de':    (0x407, 'iso8859_1'),
    'en':    (0x409, 'iso8859_1'),
    'es':    (0x40a, 'iso8859_1'),
    'fi':    (0x40b, 'iso8859_1'),
    'fr':    (0x40c, 'iso8859_1'),
    'it':    (0x410, 'iso8859_1'),
    'ja':    (0x411, 'cp932'),
    'nl':    (0x413, 'iso8859_1'),
    'pl':    (0x415, 'iso8859_2'),
    'pt_BR': (0x416, 'iso8859_1'),
    'ru':    (0x419, 'cp1251'),
    'sl':    (0x424, 'iso8859_2'),
    'uk_UA': (0x422, 'cp1251'),
    'zh_CN': (0x804, 'cp936'),
    'zh_TW': (0x404, 'cp950'),
}


class HTMLHelpBuilder(StandaloneHTMLBuilder):
    """
    Builder that also outputs Windows HTML help project, contents and
    index files.  Adapted from the original Doc/tools/prechm.py.
    """
    name = 'htmlhelp'

    # don't copy the reST source
    copysource = False
    supported_image_types = ['image/png', 'image/gif', 'image/jpeg']

    # don't add links
    add_permalinks = False
    # don't add sidebar etc.
    embedded = True

    lcid = 0x409
    encoding = 'iso8859_1'

    def init(self):
        StandaloneHTMLBuilder.init(self)
        # the output files for HTML help must be .html only
        self.out_suffix = '.html'
        # determine the correct locale setting
        locale = chm_locales.get(self.config.language)
        if locale is not None:
            self.lcid, self.encoding = locale

    def open_file(self, outdir, basename, mode='w'):
        # open a file with the correct encoding for the selected language
        return codecs.open(path.join(outdir, basename), mode,
            self.encoding, 'xmlcharrefreplace')

    def handle_finish(self):
        self.build_hhx(self.outdir, self.config.htmlhelp_basename)

    def build_hhx(self, outdir, outname):
        self.info('dumping stopword list...')
        f = self.open_file(outdir, outname+'.stp')
        try:
            for word in sorted(stopwords):
                print >>f, word
        finally:
            f.close()

        self.info('writing project file...')
        f = self.open_file(outdir, outname+'.hhp')
        try:
            f.write(project_template % {'outname': outname,
                                        'title': self.config.html_title,
                                        'version': self.config.version,
                                        'project': self.config.project,
                                        'lcid': self.lcid})
            if not outdir.endswith(os.sep):
                outdir += os.sep
            olen = len(outdir)
            for root, dirs, files in os.walk(outdir):
                staticdir = root.startswith(path.join(outdir, '_static'))
                for fn in files:
                    if (staticdir and not fn.endswith('.js')) or \
                           fn.endswith('.html'):
                        print >>f, path.join(root, fn)[olen:].replace(os.sep,
                                                                      '\\')
        finally:
            f.close()

        self.info('writing TOC file...')
        f = self.open_file(outdir, outname+'.hhc')
        try:
            f.write(contents_header)
            # special books
            f.write('<LI> ' + object_sitemap % (self.config.html_short_title,
                                                'index.html'))
            for indexname, indexcls, content, collapse in self.domain_indices:
                f.write('<LI> ' + object_sitemap % (indexcls.localname,
                                                    '%s.html' % indexname))
            # the TOC
            tocdoc = self.env.get_and_resolve_doctree(
                self.config.master_doc, self, prune_toctrees=False)
            def write_toc(node, ullevel=0):
                if isinstance(node, nodes.list_item):
                    f.write('<LI> ')
                    for subnode in node:
                        write_toc(subnode, ullevel)
                elif isinstance(node, nodes.reference):
                    link = node['refuri']
                    title = cgi.escape(node.astext()).replace('"','&quot;')
                    f.write(object_sitemap % (title, link))
                elif isinstance(node, nodes.bullet_list):
                    if ullevel != 0:
                        f.write('<UL>\n')
                    for subnode in node:
                        write_toc(subnode, ullevel+1)
                    if ullevel != 0:
                        f.write('</UL>\n')
                elif isinstance(node, addnodes.compact_paragraph):
                    for subnode in node:
                        write_toc(subnode, ullevel)
            def istoctree(node):
                return isinstance(node, addnodes.compact_paragraph) and \
                       node.has_key('toctree')
            for node in tocdoc.traverse(istoctree):
                write_toc(node)
            f.write(contents_footer)
        finally:
            f.close()

        self.info('writing index file...')
        index = self.env.create_index(self)
        f = self.open_file(outdir, outname+'.hhk')
        try:
            f.write('<UL>\n')
            def write_index(title, refs, subitems):
                def write_param(name, value):
                    item = '    <param name="%s" value="%s">\n' % (name, value)
<<<<<<< HEAD
                    f.write(item.encode('ascii', 'xmlcharrefreplace')
                            .decode('ascii'))
=======
                    f.write(item.encode(self.encoding, 'xmlcharrefreplace'))
>>>>>>> 0c7d972c
                title = cgi.escape(title)
                f.write('<LI> <OBJECT type="text/sitemap">\n')
                write_param('Keyword', title)
                if len(refs) == 0:
                    write_param('See Also', title)
                elif len(refs) == 1:
                    write_param('Local', refs[0])
                else:
                    for i, ref in enumerate(refs):
                        # XXX: better title?
                        write_param('Name', '[%d] %s' % (i, ref))
                        write_param('Local', ref)
                f.write('</OBJECT>\n')
                if subitems:
                    f.write('<UL> ')
                    for subitem in subitems:
                        write_index(subitem[0], subitem[1], [])
                    f.write('</UL>')
            for (key, group) in index:
                for title, (refs, subitems) in group:
                    write_index(title, refs, subitems)
            f.write('</UL>\n')
        finally:
            f.close()<|MERGE_RESOLUTION|>--- conflicted
+++ resolved
@@ -258,12 +258,8 @@
             def write_index(title, refs, subitems):
                 def write_param(name, value):
                     item = '    <param name="%s" value="%s">\n' % (name, value)
-<<<<<<< HEAD
-                    f.write(item.encode('ascii', 'xmlcharrefreplace')
-                            .decode('ascii'))
-=======
-                    f.write(item.encode(self.encoding, 'xmlcharrefreplace'))
->>>>>>> 0c7d972c
+                    f.write(item.encode(self.encoding, 'xmlcharrefreplace')
+                            .decode(self.encoding))
                 title = cgi.escape(title)
                 f.write('<LI> <OBJECT type="text/sitemap">\n')
                 write_param('Keyword', title)
