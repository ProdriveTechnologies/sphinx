"""
    sphinx.builders.html
    ~~~~~~~~~~~~~~~~~~~~

    Several HTML builders.

    :copyright: Copyright 2007-2020 by the Sphinx team, see AUTHORS.
    :license: BSD, see LICENSE for details.
"""

import html
import posixpath
import re
import sys
import warnings
from hashlib import md5
from os import path
from typing import Any, Dict, IO, Iterable, Iterator, List, Set, Tuple

from docutils import nodes
from docutils.core import publish_parts
from docutils.frontend import OptionParser
from docutils.io import DocTreeInput, StringOutput
from docutils.nodes import Node
from docutils.utils import relative_path

from sphinx import package_dir, __display_version__
from sphinx.application import Sphinx
from sphinx.builders import Builder
from sphinx.config import Config
from sphinx.deprecation import RemovedInSphinx40Warning
from sphinx.domains import Domain, Index, IndexEntry
from sphinx.environment.adapters.asset import ImageAdapter
from sphinx.environment.adapters.indexentries import IndexEntries
from sphinx.environment.adapters.toctree import TocTree
from sphinx.errors import ConfigError, ThemeError
from sphinx.highlighting import PygmentsBridge
from sphinx.locale import _, __
from sphinx.search import js_index
from sphinx.theming import HTMLThemeFactory
from sphinx.util import logging, progress_message, status_iterator
from sphinx.util.docutils import is_html5_writer_available, new_document
from sphinx.util.fileutil import copy_asset
from sphinx.util.i18n import format_date
from sphinx.util.inventory import InventoryFile
from sphinx.util.matching import patmatch, Matcher, DOTFILES
from sphinx.util.osutil import os_path, relative_uri, ensuredir, movefile, copyfile
from sphinx.util.tags import Tags
from sphinx.writers.html import HTMLWriter, HTMLTranslator

if False:
    # For type annotation
    from typing import Type  # for python3.5.1


# HTML5 Writer is available or not
if is_html5_writer_available():
    from sphinx.writers.html5 import HTML5Translator
    html5_ready = True
else:
    html5_ready = False

#: the filename for the inventory of objects
INVENTORY_FILENAME = 'objects.inv'

logger = logging.getLogger(__name__)
return_codes_re = re.compile('[\r\n]+')


def get_stable_hash(obj: Any) -> str:
    """
    Return a stable hash for a Python data structure.  We can't just use
    the md5 of str(obj) since for example dictionary items are enumerated
    in unpredictable order due to hash randomization in newer Pythons.
    """
    if isinstance(obj, dict):
        return get_stable_hash(list(obj.items()))
    elif isinstance(obj, (list, tuple)):
        obj = sorted(get_stable_hash(o) for o in obj)
    return md5(str(obj).encode()).hexdigest()


class Stylesheet(str):
    """A metadata of stylesheet.

    To keep compatibility with old themes, an instance of stylesheet behaves as
    its filename (str).
    """

    attributes = None   # type: Dict[str, str]
    filename = None     # type: str

    def __new__(cls, filename: str, *args: str, **attributes: str) -> "Stylesheet":
        self = str.__new__(cls, filename)  # type: ignore
        self.filename = filename
        self.attributes = attributes
        self.attributes.setdefault('rel', 'stylesheet')
        self.attributes.setdefault('type', 'text/css')
        if args:  # old style arguments (rel, title)
            self.attributes['rel'] = args[0]
            self.attributes['title'] = args[1]

        return self


class JavaScript(str):
    """A metadata of javascript file.

    To keep compatibility with old themes, an instance of javascript behaves as
    its filename (str).
    """

    attributes = None   # type: Dict[str, str]
    filename = None     # type: str

    def __new__(cls, filename: str, **attributes: str) -> "JavaScript":
        self = str.__new__(cls, filename)  # type: ignore
        self.filename = filename
        self.attributes = attributes

        return self


class BuildInfo:
    """buildinfo file manipulator.

    HTMLBuilder and its family are storing their own envdata to ``.buildinfo``.
    This class is a manipulator for the file.
    """

    @classmethod
    def load(cls, f: IO) -> "BuildInfo":
        try:
            lines = f.readlines()
            assert lines[0].rstrip() == '# Sphinx build info version 1'
            assert lines[2].startswith('config: ')
            assert lines[3].startswith('tags: ')

            build_info = BuildInfo()
            build_info.config_hash = lines[2].split()[1].strip()
            build_info.tags_hash = lines[3].split()[1].strip()
            return build_info
        except Exception as exc:
            raise ValueError(__('build info file is broken: %r') % exc)

    def __init__(self, config: Config = None, tags: Tags = None, config_categories: List[str] = []) -> None:  # NOQA
        self.config_hash = ''
        self.tags_hash = ''

        if config:
            values = {c.name: c.value for c in config.filter(config_categories)}
            self.config_hash = get_stable_hash(values)

        if tags:
            self.tags_hash = get_stable_hash(sorted(tags))

    def __eq__(self, other: "BuildInfo") -> bool:  # type: ignore
        return (self.config_hash == other.config_hash and
                self.tags_hash == other.tags_hash)

    def dump(self, f: IO) -> None:
        f.write('# Sphinx build info version 1\n'
                '# This file hashes the configuration used when building these files.'
                ' When it is not found, a full rebuild will be done.\n'
                'config: %s\n'
                'tags: %s\n' %
                (self.config_hash, self.tags_hash))


class StandaloneHTMLBuilder(Builder):
    """
    Builds standalone HTML docs.
    """
    name = 'html'
    format = 'html'
    epilog = __('The HTML pages are in %(outdir)s.')

    copysource = True
    allow_parallel = True
    out_suffix = '.html'
    link_suffix = '.html'  # defaults to matching out_suffix
    indexer_format = js_index  # type: Any
    indexer_dumps_unicode = True
    # create links to original images from images [True/False]
    html_scaled_image_link = True
    supported_image_types = ['image/svg+xml', 'image/png',
                             'image/gif', 'image/jpeg']
    supported_remote_images = True
    supported_data_uri_images = True
    searchindex_filename = 'searchindex.js'
    add_permalinks = True
    allow_sharp_as_current_path = True
    embedded = False  # for things like HTML help or Qt help: suppresses sidebar
    search = True  # for things like HTML help and Apple help: suppress search
    use_index = False
    download_support = True  # enable download role

    imgpath = None          # type: str
    domain_indices = []     # type: List[Tuple[str, Type[Index], List[Tuple[str, List[IndexEntry]]], bool]]  # NOQA

    def __init__(self, app: Sphinx) -> None:
        super().__init__(app)

        # CSS files
        self.css_files = []  # type: List[Dict[str, str]]

        # JS files
        self.script_files = []  # type: List[JavaScript]

    def init(self) -> None:
        self.build_info = self.create_build_info()
        # basename of images directory
        self.imagedir = '_images'
        # section numbers for headings in the currently visited document
        self.secnumbers = {}  # type: Dict[str, Tuple[int, ...]]
        # currently written docname
        self.current_docname = None  # type: str

        self.init_templates()
        self.init_highlighter()
        self.init_css_files()
        self.init_js_files()

        html_file_suffix = self.get_builder_config('file_suffix', 'html')
        if html_file_suffix is not None:
            self.out_suffix = html_file_suffix

        html_link_suffix = self.get_builder_config('link_suffix', 'html')
        if html_link_suffix is not None:
            self.link_suffix = html_link_suffix
        else:
            self.link_suffix = self.out_suffix

        self.use_index = self.get_builder_config('use_index', 'html')

    def create_build_info(self) -> BuildInfo:
        return BuildInfo(self.config, self.tags, ['html'])

    def _get_translations_js(self) -> str:
        candidates = [path.join(dir, self.config.language,
                                'LC_MESSAGES', 'sphinx.js')
                      for dir in self.config.locale_dirs] + \
                     [path.join(package_dir, 'locale', self.config.language,
                                'LC_MESSAGES', 'sphinx.js'),
                      path.join(sys.prefix, 'share/sphinx/locale',
                                self.config.language, 'sphinx.js')]

        for jsfile in candidates:
            if path.isfile(jsfile):
                return jsfile
        return None

    def get_theme_config(self) -> Tuple[str, Dict]:
        return self.config.html_theme, self.config.html_theme_options

    def init_templates(self) -> None:
        theme_factory = HTMLThemeFactory(self.app)
        themename, themeoptions = self.get_theme_config()
        self.theme = theme_factory.create(themename)
        self.theme_options = themeoptions.copy()
        self.create_template_bridge()
        self.templates.init(self, self.theme)

    def init_highlighter(self) -> None:
        # determine Pygments style and create the highlighter
        if self.config.pygments_style is not None:
            style = self.config.pygments_style
        elif self.theme:
            style = self.theme.get_config('theme', 'pygments_style', 'none')
        else:
            style = 'sphinx'
        self.highlighter = PygmentsBridge('html', style)

    def init_css_files(self) -> None:
        for filename, attrs in self.app.registry.css_files:
            self.add_css_file(filename, **attrs)

        for filename, attrs in self.get_builder_config('css_files', 'html'):
            self.add_css_file(filename, **attrs)

    def add_css_file(self, filename: str, **kwargs: str) -> None:
        if '://' not in filename:
            filename = posixpath.join('_static', filename)

        self.css_files.append(Stylesheet(filename, **kwargs))  # type: ignore

    def init_js_files(self) -> None:
        self.add_js_file('jquery.js')
        self.add_js_file('underscore.js')
        self.add_js_file('doctools.js')
        self.add_js_file('language_data.js')

        for filename, attrs in self.app.registry.js_files:
            self.add_js_file(filename, **attrs)

        for filename, attrs in self.get_builder_config('js_files', 'html'):
            self.add_js_file(filename, **attrs)

        if self.config.language and self._get_translations_js():
            self.add_js_file('translations.js')

    def add_js_file(self, filename: str, **kwargs: str) -> None:
        if filename and '://' not in filename:
            filename = posixpath.join('_static', filename)

        self.script_files.append(JavaScript(filename, **kwargs))

    @property
    def default_translator_class(self) -> "Type[nodes.NodeVisitor]":  # type: ignore
        if not html5_ready or self.config.html4_writer:
            return HTMLTranslator
        else:
            return HTML5Translator

    @property
    def math_renderer_name(self) -> str:
        name = self.get_builder_config('math_renderer', 'html')
        if name is not None:
            # use given name
            return name
        else:
            # not given: choose a math_renderer from registered ones as possible
            renderers = list(self.app.registry.html_inline_math_renderers)
            if len(renderers) == 1:
                # only default math_renderer (mathjax) is registered
                return renderers[0]
            elif len(renderers) == 2:
                # default and another math_renderer are registered; prior the another
                renderers.remove('mathjax')
                return renderers[0]
            else:
                # many math_renderers are registered. can't choose automatically!
                return None

    def get_outdated_docs(self) -> Iterator[str]:
        try:
            with open(path.join(self.outdir, '.buildinfo')) as fp:
                buildinfo = BuildInfo.load(fp)

            if self.build_info != buildinfo:
                yield from self.env.found_docs
                return
        except ValueError as exc:
            logger.warning(__('Failed to read build info file: %r'), exc)
        except OSError:
            # ignore errors on reading
            pass

        if self.templates:
            template_mtime = self.templates.newest_template_mtime()
        else:
            template_mtime = 0
        for docname in self.env.found_docs:
            if docname not in self.env.all_docs:
                yield docname
                continue
            targetname = self.get_outfilename(docname)
            try:
                targetmtime = path.getmtime(targetname)
            except Exception:
                targetmtime = 0
            try:
                srcmtime = max(path.getmtime(self.env.doc2path(docname)),
                               template_mtime)
                if srcmtime > targetmtime:
                    yield docname
            except OSError:
                # source doesn't exist anymore
                pass

    def get_asset_paths(self) -> List[str]:
        return self.config.html_extra_path + self.config.html_static_path

    def render_partial(self, node: Node) -> Dict[str, str]:
        """Utility: Render a lone doctree node."""
        if node is None:
            return {'fragment': ''}
        doc = new_document('<partial node>')
        doc.append(node)

        writer = HTMLWriter(self)
        return publish_parts(reader_name='doctree',
                             writer=writer,
                             source_class=DocTreeInput,
                             settings_overrides={'output_encoding': 'unicode'},
                             source=doc)

    def prepare_writing(self, docnames: Set[str]) -> None:
        # create the search indexer
        self.indexer = None
        if self.search:
            from sphinx.search import IndexBuilder
            lang = self.config.html_search_language or self.config.language
            if not lang:
                lang = 'en'
            self.indexer = IndexBuilder(self.env, lang,
                                        self.config.html_search_options,
                                        self.config.html_search_scorer)
            self.load_indexer(docnames)

        self.docwriter = HTMLWriter(self)
        self.docsettings = OptionParser(
            defaults=self.env.settings,
            components=(self.docwriter,),
            read_config_files=True).get_default_values()  # type: Any
        self.docsettings.compact_lists = bool(self.config.html_compact_lists)

        # determine the additional indices to include
        self.domain_indices = []
        # html_domain_indices can be False/True or a list of index names
        indices_config = self.config.html_domain_indices
        if indices_config:
            for domain_name in sorted(self.env.domains):
                domain = None  # type: Domain
                domain = self.env.domains[domain_name]
                for indexcls in domain.indices:
                    indexname = '%s-%s' % (domain.name, indexcls.name)
                    if isinstance(indices_config, list):
                        if indexname not in indices_config:
                            continue
                    content, collapse = indexcls(domain).generate()
                    if content:
                        self.domain_indices.append(
                            (indexname, indexcls, content, collapse))

        # format the "last updated on" string, only once is enough since it
        # typically doesn't include the time of day
        lufmt = self.config.html_last_updated_fmt
        if lufmt is not None:
            self.last_updated = format_date(lufmt or _('%b %d, %Y'),
                                            language=self.config.language)
        else:
            self.last_updated = None

        logo = path.basename(self.config.html_logo) if self.config.html_logo else ''
        favicon = path.basename(self.config.html_favicon) if self.config.html_favicon else ''

        if not isinstance(self.config.html_use_opensearch, str):
            logger.warning(__('html_use_opensearch config value must now be a string'))

        self.relations = self.env.collect_relations()

        rellinks = []  # type: List[Tuple[str, str, str, str]]
        if self.use_index:
            rellinks.append(('genindex', _('General Index'), 'I', _('index')))
        for indexname, indexcls, content, collapse in self.domain_indices:
            # if it has a short name
            if indexcls.shortname:
                rellinks.append((indexname, indexcls.localname,
                                 '', indexcls.shortname))

        if self.config.html_style is not None:
            stylename = self.config.html_style
        elif self.theme:
            stylename = self.theme.get_config('theme', 'stylesheet')
        else:
            stylename = 'default.css'

        self.globalcontext = {
            'embedded': self.embedded,
            'project': self.config.project,
            'release': return_codes_re.sub('', self.config.release),
            'version': self.config.version,
            'last_updated': self.last_updated,
            'copyright': self.config.copyright,
            'master_doc': self.config.master_doc,
            'use_opensearch': self.config.html_use_opensearch,
            'docstitle': self.config.html_title,
            'shorttitle': self.config.html_short_title,
            'show_copyright': self.config.html_show_copyright,
            'show_sphinx': self.config.html_show_sphinx,
            'has_source': self.config.html_copy_source,
            'show_source': self.config.html_show_sourcelink,
            'sourcelink_suffix': self.config.html_sourcelink_suffix,
            'file_suffix': self.out_suffix,
            'script_files': self.script_files,
            'language': self.config.language,
            'css_files': self.css_files,
            'sphinx_version': __display_version__,
            'style': stylename,
            'rellinks': rellinks,
            'builder': self.name,
            'parents': [],
            'logo': logo,
            'favicon': favicon,
            'html5_doctype': html5_ready and not self.config.html4_writer
        }
        if self.theme:
            self.globalcontext.update(
                ('theme_' + key, val) for (key, val) in
                self.theme.get_options(self.theme_options).items())
        self.globalcontext.update(self.config.html_context)

    def get_doc_context(self, docname: str, body: str, metatags: str) -> Dict[str, Any]:
        """Collect items for the template context of a page."""
        # find out relations
        prev = next = None
        parents = []
        rellinks = self.globalcontext['rellinks'][:]
        related = self.relations.get(docname)
        titles = self.env.titles
        if related and related[2]:
            try:
                next = {
                    'link': self.get_relative_uri(docname, related[2]),
                    'title': self.render_partial(titles[related[2]])['title']
                }
                rellinks.append((related[2], next['title'], 'N', _('next')))
            except KeyError:
                next = None
        if related and related[1]:
            try:
                prev = {
                    'link': self.get_relative_uri(docname, related[1]),
                    'title': self.render_partial(titles[related[1]])['title']
                }
                rellinks.append((related[1], prev['title'], 'P', _('previous')))
            except KeyError:
                # the relation is (somehow) not in the TOC tree, handle
                # that gracefully
                prev = None
        while related and related[0]:
            try:
                parents.append(
                    {'link': self.get_relative_uri(docname, related[0]),
                     'title': self.render_partial(titles[related[0]])['title']})
            except KeyError:
                pass
            related = self.relations.get(related[0])
        if parents:
            # remove link to the master file; we have a generic
            # "back to index" link already
            parents.pop()
        parents.reverse()

        # title rendered as HTML
        title_node = self.env.longtitles.get(docname)
        title = self.render_partial(title_node)['title'] if title_node else ''

        # Suffix for the document
        source_suffix = path.splitext(self.env.doc2path(docname))[1]

        # the name for the copied source
        if self.config.html_copy_source:
            sourcename = docname + source_suffix
            if source_suffix != self.config.html_sourcelink_suffix:
                sourcename += self.config.html_sourcelink_suffix
        else:
            sourcename = ''

        # metadata for the document
        meta = self.env.metadata.get(docname)

        # local TOC and global TOC tree
        self_toc = TocTree(self.env).get_toc_for(docname, self)
        toc = self.render_partial(self_toc)['fragment']

        return {
            'parents': parents,
            'prev': prev,
            'next': next,
            'title': title,
            'meta': meta,
            'body': body,
            'metatags': metatags,
            'rellinks': rellinks,
            'sourcename': sourcename,
            'toc': toc,
            # only display a TOC if there's more than one item to show
            'display_toc': (self.env.toc_num_entries[docname] > 1),
            'page_source_suffix': source_suffix,
        }

    def write_doc(self, docname: str, doctree: nodes.document) -> None:
        destination = StringOutput(encoding='utf-8')
        doctree.settings = self.docsettings

        self.secnumbers = self.env.toc_secnumbers.get(docname, {})
        self.fignumbers = self.env.toc_fignumbers.get(docname, {})
        self.imgpath = relative_uri(self.get_target_uri(docname), '_images')
        self.dlpath = relative_uri(self.get_target_uri(docname), '_downloads')
        self.current_docname = docname
        self.docwriter.write(doctree, destination)
        self.docwriter.assemble_parts()
        body = self.docwriter.parts['fragment']
        metatags = self.docwriter.clean_meta

        ctx = self.get_doc_context(docname, body, metatags)
        self.handle_page(docname, ctx, event_arg=doctree)

    def write_doc_serialized(self, docname: str, doctree: nodes.document) -> None:
        self.imgpath = relative_uri(self.get_target_uri(docname), self.imagedir)
        self.post_process_images(doctree)
        title_node = self.env.longtitles.get(docname)
        title = self.render_partial(title_node)['title'] if title_node else ''
        self.index_page(docname, doctree, title)

    def finish(self) -> None:
        self.finish_tasks.add_task(self.gen_indices)
        self.finish_tasks.add_task(self.gen_pages_from_extensions)
        self.finish_tasks.add_task(self.gen_additional_pages)
        self.finish_tasks.add_task(self.copy_image_files)
        self.finish_tasks.add_task(self.copy_download_files)
        self.finish_tasks.add_task(self.copy_static_files)
        self.finish_tasks.add_task(self.copy_extra_files)
        self.finish_tasks.add_task(self.write_buildinfo)

        # dump the search index
        self.handle_finish()

    @progress_message(__('generating indices'))
    def gen_indices(self) -> None:
        # the global general index
        if self.use_index:
            self.write_genindex()

        # the global domain-specific indices
        self.write_domain_indices()

    def gen_pages_from_extensions(self) -> None:
        # pages from extensions
        for pagelist in self.events.emit('html-collect-pages'):
            for pagename, context, template in pagelist:
                self.handle_page(pagename, context, template)

    @progress_message(__('writing additional pages'))
    def gen_additional_pages(self) -> None:
        # additional pages from conf.py
        for pagename, template in self.config.html_additional_pages.items():
            logger.info(' ' + pagename, nonl=True)
            self.handle_page(pagename, {}, template)

        # the search page
        if self.search:
            logger.info(' search', nonl=True)
            self.handle_page('search', {}, 'search.html')

        # the opensearch xml file
        if self.config.html_use_opensearch and self.search:
            logger.info(' opensearch', nonl=True)
            fn = path.join(self.outdir, '_static', 'opensearch.xml')
            self.handle_page('opensearch', {}, 'opensearch.xml', outfilename=fn)

    def write_genindex(self) -> None:
        # the total count of lines for each index letter, used to distribute
        # the entries into two columns
        genindex = IndexEntries(self.env).create_index(self)
        indexcounts = []
        for _k, entries in genindex:
            indexcounts.append(sum(1 + len(subitems)
                                   for _, (_, subitems, _) in entries))

        genindexcontext = {
            'genindexentries': genindex,
            'genindexcounts': indexcounts,
            'split_index': self.config.html_split_index,
        }
        logger.info(' genindex', nonl=True)

        if self.config.html_split_index:
            self.handle_page('genindex', genindexcontext,
                             'genindex-split.html')
            self.handle_page('genindex-all', genindexcontext,
                             'genindex.html')
            for (key, entries), count in zip(genindex, indexcounts):
                ctx = {'key': key, 'entries': entries, 'count': count,
                       'genindexentries': genindex}
                self.handle_page('genindex-' + key, ctx,
                                 'genindex-single.html')
        else:
            self.handle_page('genindex', genindexcontext, 'genindex.html')

    def write_domain_indices(self) -> None:
        for indexname, indexcls, content, collapse in self.domain_indices:
            indexcontext = {
                'indextitle': indexcls.localname,
                'content': content,
                'collapse_index': collapse,
            }
            logger.info(' ' + indexname, nonl=True)
            self.handle_page(indexname, indexcontext, 'domainindex.html')

    def copy_image_files(self) -> None:
        if self.images:
            stringify_func = ImageAdapter(self.app.env).get_original_image_uri
            ensuredir(path.join(self.outdir, self.imagedir))
            for src in status_iterator(self.images, __('copying images... '), "brown",
                                       len(self.images), self.app.verbosity,
                                       stringify_func=stringify_func):
                dest = self.images[src]
                try:
                    copyfile(path.join(self.srcdir, src),
                             path.join(self.outdir, self.imagedir, dest))
                except Exception as err:
                    logger.warning(__('cannot copy image file %r: %s'),
                                   path.join(self.srcdir, src), err)

    def copy_download_files(self) -> None:
        def to_relpath(f: str) -> str:
            return relative_path(self.srcdir, f)

        # copy downloadable files
        if self.env.dlfiles:
            ensuredir(path.join(self.outdir, '_downloads'))
            for src in status_iterator(self.env.dlfiles, __('copying downloadable files... '),
                                       "brown", len(self.env.dlfiles), self.app.verbosity,
                                       stringify_func=to_relpath):
                try:
                    dest = path.join(self.outdir, '_downloads', self.env.dlfiles[src][1])
                    ensuredir(path.dirname(dest))
                    copyfile(path.join(self.srcdir, src), dest)
                except OSError as err:
                    logger.warning(__('cannot copy downloadable file %r: %s'),
                                   path.join(self.srcdir, src), err)

    def create_pygments_style_file(self) -> None:
        """create a style file for pygments."""
        with open(path.join(self.outdir, '_static', 'pygments.css'), 'w') as f:
            f.write(self.highlighter.get_stylesheet())

    def copy_translation_js(self) -> None:
        """Copy a JavaScript file for translations."""
        if self.config.language is not None:
            jsfile = self._get_translations_js()
            if jsfile:
                copyfile(jsfile, path.join(self.outdir, '_static', 'translations.js'))

    def copy_stemmer_js(self) -> None:
        """Copy a JavaScript file for stemmer."""
        if self.indexer is not None:
            jsfile = self.indexer.get_js_stemmer_rawcode()
            if jsfile:
                copyfile(jsfile, path.join(self.outdir, '_static', '_stemmer.js'))

    def copy_theme_static_files(self, context: Dict) -> None:
        if self.theme:
            for entry in self.theme.get_theme_dirs()[::-1]:
                copy_asset(path.join(entry, 'static'),
                           path.join(self.outdir, '_static'),
                           excluded=DOTFILES, context=context, renderer=self.templates)

    def copy_html_static_files(self, context: Dict) -> None:
        excluded = Matcher(self.config.exclude_patterns + ["**/.*"])
        for entry in self.config.html_static_path:
            copy_asset(path.join(self.confdir, entry),
                       path.join(self.outdir, '_static'),
                       excluded, context=context, renderer=self.templates)

    def copy_html_logo(self) -> None:
        if self.config.html_logo:
            copy_asset(path.join(self.confdir, self.config.html_logo),
                       path.join(self.outdir, '_static'))

    def copy_html_favicon(self) -> None:
        if self.config.html_favicon:
            copy_asset(path.join(self.confdir, self.config.html_favicon),
                       path.join(self.outdir, '_static'))

    def copy_static_files(self) -> None:
        try:
            with progress_message(__('copying static files... ')):
                ensuredir(path.join(self.outdir, '_static'))

                # prepare context for templates
                context = self.globalcontext.copy()
                if self.indexer is not None:
                    context.update(self.indexer.context_for_searchtool())

                self.create_pygments_style_file()
                self.copy_translation_js()
                self.copy_stemmer_js()
                self.copy_theme_static_files(context)
                self.copy_html_static_files(context)
                self.copy_html_logo()
                self.copy_html_favicon()
        except OSError as err:
            logger.warning(__('cannot copy static file %r'), err)

    def copy_extra_files(self) -> None:
        """copy html_extra_path files."""
        try:
            with progress_message(__('copying extra files')):
                excluded = Matcher(self.config.exclude_patterns)
                for extra_path in self.config.html_extra_path:
                    entry = path.join(self.confdir, extra_path)
                    copy_asset(entry, self.outdir, excluded)
        except OSError as err:
            logger.warning(__('cannot copy extra file %r'), err)

    def write_buildinfo(self) -> None:
        try:
            with open(path.join(self.outdir, '.buildinfo'), 'w') as fp:
                self.build_info.dump(fp)
        except OSError as exc:
            logger.warning(__('Failed to write build info file: %r'), exc)

    def cleanup(self) -> None:
        # clean up theme stuff
        if self.theme:
            self.theme.cleanup()

    def post_process_images(self, doctree: Node) -> None:
        """Pick the best candidate for an image and link down-scaled images to
        their high res version.
        """
        Builder.post_process_images(self, doctree)

        if self.config.html_scaled_image_link and self.html_scaled_image_link:
            for node in doctree.traverse(nodes.image):
                scale_keys = ('scale', 'width', 'height')
                if not any((key in node) for key in scale_keys) or \
                   isinstance(node.parent, nodes.reference):
                    # docutils does unfortunately not preserve the
                    # ``target`` attribute on images, so we need to check
                    # the parent node here.
                    continue
                uri = node['uri']
                reference = nodes.reference('', '', internal=True)
                if uri in self.images:
                    reference['refuri'] = posixpath.join(self.imgpath,
                                                         self.images[uri])
                else:
                    reference['refuri'] = uri
                node.replace_self(reference)
                reference.append(node)

    def load_indexer(self, docnames: Iterable[str]) -> None:
        keep = set(self.env.all_docs) - set(docnames)
        try:
            searchindexfn = path.join(self.outdir, self.searchindex_filename)
            if self.indexer_dumps_unicode:
                with open(searchindexfn, encoding='utf-8') as ft:
                    self.indexer.load(ft, self.indexer_format)
            else:
                with open(searchindexfn, 'rb') as fb:
                    self.indexer.load(fb, self.indexer_format)
        except (OSError, ValueError):
            if keep:
                logger.warning(__('search index couldn\'t be loaded, but not all '
                                  'documents will be built: the index will be '
                                  'incomplete.'))
        # delete all entries for files that will be rebuilt
        self.indexer.prune(keep)

    def index_page(self, pagename: str, doctree: nodes.document, title: str) -> None:
        # only index pages with title
        if self.indexer is not None and title:
            filename = self.env.doc2path(pagename, base=None)
            try:
                self.indexer.feed(pagename, filename, title, doctree)
            except TypeError:
                # fallback for old search-adapters
                self.indexer.feed(pagename, title, doctree)  # type: ignore
                indexer_name = self.indexer.__class__.__name__
                warnings.warn(
                    'The %s.feed() method signature is deprecated. Update to '
                    '%s.feed(docname, filename, title, doctree).' % (
                        indexer_name, indexer_name),
                    RemovedInSphinx40Warning)

    def _get_local_toctree(self, docname: str, collapse: bool = True, **kwds: Any) -> str:
        if 'includehidden' not in kwds:
            kwds['includehidden'] = False
        return self.render_partial(TocTree(self.env).get_toctree_for(
            docname, self, collapse, **kwds))['fragment']

    def get_outfilename(self, pagename: str) -> str:
        return path.join(self.outdir, os_path(pagename) + self.out_suffix)

    def add_sidebars(self, pagename: str, ctx: Dict) -> None:
        def has_wildcard(pattern: str) -> bool:
            return any(char in pattern for char in '*?[')

        sidebars = None
        matched = None
        customsidebar = None

        # default sidebars settings for selected theme
        if self.theme.name == 'alabaster':
            # provide default settings for alabaster (for compatibility)
            # Note: this will be removed before Sphinx-2.0
            try:
                # get default sidebars settings from alabaster (if defined)
                theme_default_sidebars = self.theme.config.get('theme', 'sidebars')
                if theme_default_sidebars:
                    sidebars = [name.strip() for name in theme_default_sidebars.split(',')]
            except Exception:
                # fallback to better default settings
                sidebars = ['about.html', 'navigation.html', 'relations.html',
                            'searchbox.html', 'donate.html']
        else:
            theme_default_sidebars = self.theme.get_config('theme', 'sidebars', None)
            if theme_default_sidebars:
                sidebars = [name.strip() for name in theme_default_sidebars.split(',')]

        # user sidebar settings
        html_sidebars = self.get_builder_config('sidebars', 'html')
        for pattern, patsidebars in html_sidebars.items():
            if patmatch(pagename, pattern):
                if matched:
                    if has_wildcard(pattern):
                        # warn if both patterns contain wildcards
                        if has_wildcard(matched):
                            logger.warning(__('page %s matches two patterns in '
                                              'html_sidebars: %r and %r'),
                                           pagename, matched, pattern)
                        # else the already matched pattern is more specific
                        # than the present one, because it contains no wildcard
                        continue
                matched = pattern
                sidebars = patsidebars

        if sidebars is None:
            # keep defaults
            pass

        ctx['sidebars'] = sidebars
        ctx['customsidebar'] = customsidebar

    # --------- these are overwritten by the serialization builder

    def get_target_uri(self, docname: str, typ: str = None) -> str:
        return docname + self.link_suffix

    def handle_page(self, pagename: str, addctx: Dict, templatename: str = 'page.html',
                    outfilename: str = None, event_arg: Any = None) -> None:
        ctx = self.globalcontext.copy()
        # current_page_name is backwards compatibility
        ctx['pagename'] = ctx['current_page_name'] = pagename
        ctx['encoding'] = self.config.html_output_encoding
        default_baseuri = self.get_target_uri(pagename)
        # in the singlehtml builder, default_baseuri still contains an #anchor
        # part, which relative_uri doesn't really like...
        default_baseuri = default_baseuri.rsplit('#', 1)[0]

        if self.config.html_baseurl:
            ctx['pageurl'] = posixpath.join(self.config.html_baseurl,
                                            pagename + self.out_suffix)
        else:
            ctx['pageurl'] = None

        def pathto(otheruri: str, resource: bool = False, baseuri: str = default_baseuri) -> str:  # NOQA
            if resource and '://' in otheruri:
                # allow non-local resources given by scheme
                return otheruri
            elif not resource:
                otheruri = self.get_target_uri(otheruri)
            uri = relative_uri(baseuri, otheruri) or '#'
            if uri == '#' and not self.allow_sharp_as_current_path:
                uri = baseuri
            return uri
        ctx['pathto'] = pathto

        def css_tag(css: Stylesheet) -> str:
            attrs = []
            for key in sorted(css.attributes):
                value = css.attributes[key]
                if value is not None:
                    attrs.append('%s="%s"' % (key, html.escape(value, True)))
            attrs.append('href="%s"' % pathto(css.filename, resource=True))
            return '<link %s />' % ' '.join(attrs)
        ctx['css_tag'] = css_tag

        def hasdoc(name: str) -> bool:
            if name in self.env.all_docs:
                return True
            elif name == 'search' and self.search:
                return True
            elif name == 'genindex' and self.get_builder_config('use_index', 'html'):
                return True
            return False
        ctx['hasdoc'] = hasdoc

<<<<<<< HEAD
=======
        def warn(*args: Any, **kwargs: Any) -> str:
            """Simple warn() wrapper for themes."""
            warnings.warn('The template function warn() was deprecated. '
                          'Use warning() instead.',
                          RemovedInSphinx30Warning, stacklevel=2)
            logger.warning(*args, **kwargs)
            return ''  # return empty string
        ctx['warn'] = warn

>>>>>>> c5b65343
        ctx['toctree'] = lambda **kw: self._get_local_toctree(pagename, **kw)
        self.add_sidebars(pagename, ctx)
        ctx.update(addctx)

        self.update_page_context(pagename, templatename, ctx, event_arg)
        newtmpl = self.app.emit_firstresult('html-page-context', pagename,
                                            templatename, ctx, event_arg)
        if newtmpl:
            templatename = newtmpl

        try:
            output = self.templates.render(templatename, ctx)
        except UnicodeError:
            logger.warning(__("a Unicode error occurred when rendering the page %s. "
                              "Please make sure all config values that contain "
                              "non-ASCII content are Unicode strings."), pagename)
            return
        except Exception as exc:
            raise ThemeError(__("An error happened in rendering the page %s.\nReason: %r") %
                             (pagename, exc))

        if not outfilename:
            outfilename = self.get_outfilename(pagename)
        # outfilename's path is in general different from self.outdir
        ensuredir(path.dirname(outfilename))
        try:
            with open(outfilename, 'w', encoding=ctx['encoding'],
                      errors='xmlcharrefreplace') as f:
                f.write(output)
        except OSError as err:
            logger.warning(__("error writing file %s: %s"), outfilename, err)
        if self.copysource and ctx.get('sourcename'):
            # copy the source file for the "show source" link
            source_name = path.join(self.outdir, '_sources',
                                    os_path(ctx['sourcename']))
            ensuredir(path.dirname(source_name))
            copyfile(self.env.doc2path(pagename), source_name)

    def update_page_context(self, pagename: str, templatename: str,
                            ctx: Dict, event_arg: Any) -> None:
        pass

    def handle_finish(self) -> None:
        if self.indexer:
            self.finish_tasks.add_task(self.dump_search_index)
        self.finish_tasks.add_task(self.dump_inventory)

    @progress_message(__('dumping object inventory'))
    def dump_inventory(self) -> None:
        InventoryFile.dump(path.join(self.outdir, INVENTORY_FILENAME), self.env, self)

    def dump_search_index(self) -> None:
        with progress_message(__('dumping search index in %s') % self.indexer.label()):
            self.indexer.prune(self.env.all_docs)
            searchindexfn = path.join(self.outdir, self.searchindex_filename)
            # first write to a temporary file, so that if dumping fails,
            # the existing index won't be overwritten
            if self.indexer_dumps_unicode:
                with open(searchindexfn + '.tmp', 'w', encoding='utf-8') as ft:
                    self.indexer.dump(ft, self.indexer_format)
            else:
                with open(searchindexfn + '.tmp', 'wb') as fb:
                    self.indexer.dump(fb, self.indexer_format)
            movefile(searchindexfn + '.tmp', searchindexfn)


def convert_html_css_files(app: Sphinx, config: Config) -> None:
    """This converts string styled html_css_files to tuple styled one."""
    html_css_files = []  # type: List[Tuple[str, Dict]]
    for entry in config.html_css_files:
        if isinstance(entry, str):
            html_css_files.append((entry, {}))
        else:
            try:
                filename, attrs = entry
                html_css_files.append((filename, attrs))
            except Exception:
                logger.warning(__('invalid css_file: %r, ignored'), entry)
                continue

    config.html_css_files = html_css_files  # type: ignore


def convert_html_js_files(app: Sphinx, config: Config) -> None:
    """This converts string styled html_js_files to tuple styled one."""
    html_js_files = []  # type: List[Tuple[str, Dict]]
    for entry in config.html_js_files:
        if isinstance(entry, str):
            html_js_files.append((entry, {}))
        else:
            try:
                filename, attrs = entry
                html_js_files.append((filename, attrs))
            except Exception:
                logger.warning(__('invalid js_file: %r, ignored'), entry)
                continue

    config.html_js_files = html_js_files  # type: ignore


def setup_js_tag_helper(app: Sphinx, pagename: str, templatexname: str,
                        context: Dict, doctree: Node) -> None:
    """Set up js_tag() template helper.

    .. note:: This set up function is added to keep compatibility with webhelper.
    """
    pathto = context.get('pathto')

    def js_tag(js: JavaScript) -> str:
        attrs = []
        body = ''
        if isinstance(js, JavaScript):
            for key in sorted(js.attributes):
                value = js.attributes[key]
                if value is not None:
                    if key == 'body':
                        body = value
                    else:
                        attrs.append('%s="%s"' % (key, html.escape(value, True)))
            if js.filename:
                attrs.append('src="%s"' % pathto(js.filename, resource=True))
        else:
            # str value (old styled)
            attrs.append('src="%s"' % pathto(js, resource=True))
        return '<script %s>%s</script>' % (' '.join(attrs), body)

    context['js_tag'] = js_tag


def validate_math_renderer(app: Sphinx) -> None:
    if app.builder.format != 'html':
        return

    name = app.builder.math_renderer_name  # type: ignore
    if name is None:
        raise ConfigError(__('Many math_renderers are registered. '
                             'But no math_renderer is selected.'))
    elif name not in app.registry.html_inline_math_renderers:
        raise ConfigError(__('Unknown math_renderer %r is given.') % name)


def validate_html_extra_path(app: Sphinx, config: Config) -> None:
    """Check html_extra_paths setting."""
    for entry in config.html_extra_path[:]:
        extra_path = path.normpath(path.join(app.confdir, entry))
        if not path.exists(extra_path):
            logger.warning(__('html_extra_path entry %r does not exist'), entry)
            config.html_extra_path.remove(entry)
        elif (path.splitdrive(app.outdir)[0] == path.splitdrive(extra_path)[0] and
              path.commonpath([app.outdir, extra_path]) == app.outdir):
            logger.warning(__('html_extra_path entry %r is placed inside outdir'), entry)
            config.html_extra_path.remove(entry)


def validate_html_static_path(app: Sphinx, config: Config) -> None:
    """Check html_static_paths setting."""
    for entry in config.html_static_path[:]:
        static_path = path.normpath(path.join(app.confdir, entry))
        if not path.exists(static_path):
            logger.warning(__('html_static_path entry %r does not exist'), entry)
            config.html_static_path.remove(entry)
        elif (path.splitdrive(app.outdir)[0] == path.splitdrive(static_path)[0] and
              path.commonpath([app.outdir, static_path]) == app.outdir):
            logger.warning(__('html_static_path entry %r is placed inside outdir'), entry)
            config.html_static_path.remove(entry)


def validate_html_logo(app: Sphinx, config: Config) -> None:
    """Check html_logo setting."""
    if config.html_logo and not path.isfile(path.join(app.confdir, config.html_logo)):
        logger.warning(__('logo file %r does not exist'), config.html_logo)
        config.html_logo = None  # type: ignore


def validate_html_favicon(app: Sphinx, config: Config) -> None:
    """Check html_favicon setting."""
    if config.html_favicon and not path.isfile(path.join(app.confdir, config.html_favicon)):
        logger.warning(__('favicon file %r does not exist'), config.html_favicon)
        config.html_favicon = None  # type: ignore


# for compatibility
import sphinx.builders.dirhtml  # NOQA
import sphinx.builders.singlehtml  # NOQA
import sphinxcontrib.serializinghtml  # NOQA


def setup(app: Sphinx) -> Dict[str, Any]:
    # builders
    app.add_builder(StandaloneHTMLBuilder)

    # config values
    app.add_config_value('html_theme', 'alabaster', 'html')
    app.add_config_value('html_theme_path', [], 'html')
    app.add_config_value('html_theme_options', {}, 'html')
    app.add_config_value('html_title',
                         lambda self: _('%s %s documentation') % (self.project, self.release),
                         'html', [str])
    app.add_config_value('html_short_title', lambda self: self.html_title, 'html')
    app.add_config_value('html_style', None, 'html', [str])
    app.add_config_value('html_logo', None, 'html', [str])
    app.add_config_value('html_favicon', None, 'html', [str])
    app.add_config_value('html_css_files', [], 'html')
    app.add_config_value('html_js_files', [], 'html')
    app.add_config_value('html_static_path', [], 'html')
    app.add_config_value('html_extra_path', [], 'html')
    app.add_config_value('html_last_updated_fmt', None, 'html', [str])
    app.add_config_value('html_sidebars', {}, 'html')
    app.add_config_value('html_additional_pages', {}, 'html')
    app.add_config_value('html_domain_indices', True, 'html', [list])
    app.add_config_value('html_add_permalinks', '¶', 'html')
    app.add_config_value('html_use_index', True, 'html')
    app.add_config_value('html_split_index', False, 'html')
    app.add_config_value('html_copy_source', True, 'html')
    app.add_config_value('html_show_sourcelink', True, 'html')
    app.add_config_value('html_sourcelink_suffix', '.txt', 'html')
    app.add_config_value('html_use_opensearch', '', 'html')
    app.add_config_value('html_file_suffix', None, 'html', [str])
    app.add_config_value('html_link_suffix', None, 'html', [str])
    app.add_config_value('html_show_copyright', True, 'html')
    app.add_config_value('html_show_sphinx', True, 'html')
    app.add_config_value('html_context', {}, 'html')
    app.add_config_value('html_output_encoding', 'utf-8', 'html')
    app.add_config_value('html_compact_lists', True, 'html')
    app.add_config_value('html_secnumber_suffix', '. ', 'html')
    app.add_config_value('html_search_language', None, 'html', [str])
    app.add_config_value('html_search_options', {}, 'html')
    app.add_config_value('html_search_scorer', '', None)
    app.add_config_value('html_scaled_image_link', True, 'html')
    app.add_config_value('html_baseurl', '', 'html')
    app.add_config_value('html_math_renderer', None, 'env')
    app.add_config_value('html4_writer', False, 'html')

    # event handlers
    app.connect('config-inited', convert_html_css_files)
    app.connect('config-inited', convert_html_js_files)
    app.connect('config-inited', validate_html_extra_path)
    app.connect('config-inited', validate_html_static_path)
    app.connect('config-inited', validate_html_logo)
    app.connect('config-inited', validate_html_favicon)
    app.connect('builder-inited', validate_math_renderer)
    app.connect('html-page-context', setup_js_tag_helper)

    # load default math renderer
    app.setup_extension('sphinx.ext.mathjax')

    return {
        'version': 'builtin',
        'parallel_read_safe': True,
        'parallel_write_safe': True,
    }<|MERGE_RESOLUTION|>--- conflicted
+++ resolved
@@ -971,18 +971,6 @@
             return False
         ctx['hasdoc'] = hasdoc
 
-<<<<<<< HEAD
-=======
-        def warn(*args: Any, **kwargs: Any) -> str:
-            """Simple warn() wrapper for themes."""
-            warnings.warn('The template function warn() was deprecated. '
-                          'Use warning() instead.',
-                          RemovedInSphinx30Warning, stacklevel=2)
-            logger.warning(*args, **kwargs)
-            return ''  # return empty string
-        ctx['warn'] = warn
-
->>>>>>> c5b65343
         ctx['toctree'] = lambda **kw: self._get_local_toctree(pagename, **kw)
         self.add_sidebars(pagename, ctx)
         ctx.update(addctx)
