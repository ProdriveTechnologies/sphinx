--- conflicted
+++ resolved
@@ -41,68 +41,26 @@
         self.build_session.commit()
         self.build_session.close()
 
-<<<<<<< HEAD
-    def add_comment(self, text, displayed, username, rating, time, 
+    def add_comment(self, text, displayed, username, rating, time,
                     proposal, proposal_diff, node=None, parent=None):
-=======
-    def add_comment(self, parent_id, text, displayed,
-                    username, rating, time):
->>>>>>> 6d4bd91c
         time = time or datetime.now()
 
         session = Session()
-<<<<<<< HEAD
         
         comment = Comment(text, displayed, username, rating, time,
                           proposal, proposal_diff, node, parent)
-=======
-
-        id = parent_id[1:]
-        if parent_id[0] == 's':
-            node = session.query(Node).filter(Node.id == id).first()
-            comment = Comment(text, displayed, username, rating,
-                              time, node=node)
-        elif parent_id[0] == 'c':
-            parent = session.query(Comment).filter(Comment.id == id).first()
-            comment = Comment(text, displayed, username, rating,
-                              time, parent=parent)
->>>>>>> 6d4bd91c
-
         session.add(comment)
         session.commit()
         comment = comment.serializable()
         session.close()
         return comment
-<<<<<<< HEAD
-        
+
     def get_comment(self, comment_id):
-=======
-
-    def get_comments(self, parent_id, user_id):
-        parent_id = parent_id[1:]
->>>>>>> 6d4bd91c
         session = Session()
         comment = session.query(Comment) \
             .filter(Comment.id == comment_id).first()
         session.close()
-        return comment 
-
-<<<<<<< HEAD
-=======
-    def add_proposal(self, parent_id, text, displayed, username,
-                    rating, time):
-        time = time or datetime.now()
-
-        session = Session()
-
-        node = session.query(Node).filter(Node.id == parent_id).first()
-        proposal= Proposal(text, displayed, username, rating, time, node)
-
-        session.add(proposal)
-        session.commit()
-        session.close()
-        return proposal
->>>>>>> 6d4bd91c
+        return comment
 
     def get_comments(self, parent_id, user_id):
         parent_id = parent_id[1:]
