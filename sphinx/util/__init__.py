--- conflicted
+++ resolved
@@ -251,56 +251,6 @@
     return path
 
 
-<<<<<<< HEAD
-=======
-def get_module_source(modname: str) -> Tuple[str, str]:
-    """Try to find the source code for a module.
-
-    Can return ('file', 'filename') in which case the source is in the given
-    file, or ('string', 'source') which which case the source is the string.
-    """
-    warnings.warn('get_module_source() is deprecated.',
-                  RemovedInSphinx40Warning, stacklevel=2)
-    try:
-        mod = import_module(modname)
-    except Exception as err:
-        raise PycodeError('error importing %r' % modname, err) from err
-    filename = getattr(mod, '__file__', None)
-    loader = getattr(mod, '__loader__', None)
-    if loader and getattr(loader, 'get_filename', None):
-        try:
-            filename = loader.get_filename(modname)
-        except Exception as err:
-            raise PycodeError('error getting filename for %r' % filename, err) from err
-    if filename is None and loader:
-        try:
-            filename = loader.get_source(modname)
-            if filename:
-                return 'string', filename
-        except Exception as err:
-            raise PycodeError('error getting source for %r' % modname, err) from err
-    if filename is None:
-        raise PycodeError('no source found for module %r' % modname)
-    filename = path.normpath(path.abspath(filename))
-    lfilename = filename.lower()
-    if lfilename.endswith('.pyo') or lfilename.endswith('.pyc'):
-        filename = filename[:-1]
-        if not path.isfile(filename) and path.isfile(filename + 'w'):
-            filename += 'w'
-    elif not (lfilename.endswith('.py') or lfilename.endswith('.pyw')):
-        raise PycodeError('source is not a .py file: %r' % filename)
-    elif ('.egg' + os.path.sep) in filename:
-        pat = '(?<=\\.egg)' + re.escape(os.path.sep)
-        eggpath, _ = re.split(pat, filename, 1)
-        if path.isfile(eggpath):
-            return 'file', filename
-
-    if not path.isfile(filename):
-        raise PycodeError('source file is not present: %r' % filename)
-    return 'file', filename
-
-
->>>>>>> 9fd9edeb
 def get_full_modname(modname: str, attribute: str) -> str:
     if modname is None:
         # Prevents a TypeError: if the last getattr() call will return None
