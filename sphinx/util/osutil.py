"""
    sphinx.util.osutil
    ~~~~~~~~~~~~~~~~~~

    Operating system-related utility functions for Sphinx.

    :copyright: Copyright 2007-2019 by the Sphinx team, see AUTHORS.
    :license: BSD, see LICENSE for details.
"""

import contextlib
import errno
import filecmp
import os
import re
import shutil
import sys
import warnings
from io import StringIO
from os import path
from typing import Any, Generator, Iterator, List, Tuple, Type

from sphinx.deprecation import RemovedInSphinx40Warning
from sphinx.testing.path import path as Path

# Errnos that we need.
EEXIST = getattr(errno, 'EEXIST', 0)  # RemovedInSphinx40Warning
ENOENT = getattr(errno, 'ENOENT', 0)  # RemovedInSphinx40Warning
EPIPE = getattr(errno, 'EPIPE', 0)    # RemovedInSphinx40Warning
EINVAL = getattr(errno, 'EINVAL', 0)  # RemovedInSphinx40Warning

# SEP separates path elements in the canonical file names
#
# Define SEP as a manifest constant, not so much because we expect it to change
# in the future as to avoid the suspicion that a stray "/" in the code is a
# hangover from more *nix-oriented origins.
SEP = "/"


def os_path(canonicalpath: str) -> str:
    return canonicalpath.replace(SEP, path.sep)


def canon_path(nativepath: str) -> str:
    """Return path in OS-independent form"""
    return nativepath.replace(path.sep, SEP)


def relative_uri(base: str, to: str) -> str:
    """Return a relative URL from ``base`` to ``to``."""
    if to.startswith(SEP):
        return to
    b2 = base.split(SEP)
    t2 = to.split(SEP)
    # remove common segments (except the last segment)
    for x, y in zip(b2[:-1], t2[:-1]):
        if x != y:
            break
        b2.pop(0)
        t2.pop(0)
    if b2 == t2:
        # Special case: relative_uri('f/index.html','f/index.html')
        # returns '', not 'index.html'
        return ''
    if len(b2) == 1 and t2 == ['']:
        # Special case: relative_uri('f/index.html','f/') should
        # return './', not ''
        return '.' + SEP
    return ('..' + SEP) * (len(b2) - 1) + SEP.join(t2)


def ensuredir(path: str) -> None:
    """Ensure that a path exists."""
    os.makedirs(path, exist_ok=True)


def walk(top: str, topdown: bool = True, followlinks: bool = False) -> Iterator[Tuple[str, List[str], List[str]]]:  # NOQA
    warnings.warn('sphinx.util.osutil.walk() is deprecated for removal. '
                  'Please use os.walk() instead.',
                  RemovedInSphinx40Warning)
    return os.walk(top, topdown=topdown, followlinks=followlinks)


def mtimes_of_files(dirnames: List[str], suffix: str) -> Iterator[float]:
    for dirname in dirnames:
        for root, dirs, files in os.walk(dirname):
            for sfile in files:
                if sfile.endswith(suffix):
                    try:
                        yield path.getmtime(path.join(root, sfile))
                    except OSError:
                        pass


def movefile(source: str, dest: str) -> None:
    """Move a file, removing the destination if it exists."""
    if os.path.exists(dest):
        try:
            os.unlink(dest)
        except OSError:
            pass
    os.rename(source, dest)


def copytimes(source: str, dest: str) -> None:
    """Copy a file's modification times."""
    st = os.stat(source)
    if hasattr(os, 'utime'):
        os.utime(dest, (st.st_atime, st.st_mtime))


def copyfile(source: str, dest: str) -> None:
    """Copy a file and its modification times, if possible.

    Note: ``copyfile`` skips copying if the file has not been changed"""
    if not path.exists(dest) or not filecmp.cmp(source, dest):
        shutil.copyfile(source, dest)
        try:
            # don't do full copystat because the source may be read-only
            copytimes(source, dest)
        except OSError:
            pass


no_fn_re = re.compile(r'[^a-zA-Z0-9_-]')
project_suffix_re = re.compile(' Documentation$')


def make_filename(string: str) -> str:
    return no_fn_re.sub('', string) or 'sphinx'


def make_filename_from_project(project: str) -> str:
    return make_filename(project_suffix_re.sub('', project)).lower()


<<<<<<< HEAD
def relpath(path, start=os.curdir):
    # type: (str, str) -> str
=======
def ustrftime(format: str, *args) -> str:
    """[DEPRECATED] strftime for unicode strings."""
    warnings.warn('sphinx.util.osutil.ustrtime is deprecated for removal',
                  RemovedInSphinx30Warning, stacklevel=2)

    if not args:
        # If time is not specified, try to use $SOURCE_DATE_EPOCH variable
        # See https://wiki.debian.org/ReproducibleBuilds/TimestampsProposal
        source_date_epoch = os.getenv('SOURCE_DATE_EPOCH')
        if source_date_epoch is not None:
            time_struct = time.gmtime(float(source_date_epoch))
            args = [time_struct]  # type: ignore
    # On Windows, time.strftime() and Unicode characters will raise UnicodeEncodeError.
    # https://bugs.python.org/issue8304
    try:
        return time.strftime(format, *args)
    except UnicodeEncodeError:
        r = time.strftime(format.encode('unicode-escape').decode(), *args)
        return r.encode().decode('unicode-escape')


def relpath(path: str, start: str = os.curdir) -> str:
>>>>>>> 5cabe8be
    """Return a relative filepath to *path* either from the current directory or
    from an optional *start* directory.

    This is an alternative of ``os.path.relpath()``.  This returns original path
    if *path* and *start* are on different drives (for Windows platform).
    """
    try:
        return os.path.relpath(path, start)
    except ValueError:
        return path


safe_relpath = relpath  # for compatibility
fs_encoding = sys.getfilesystemencoding() or sys.getdefaultencoding()


def abspath(pathdir: str) -> str:
    if isinstance(pathdir, Path):
        return pathdir.abspath()
    else:
        pathdir = path.abspath(pathdir)
        if isinstance(pathdir, bytes):
            try:
                pathdir = pathdir.decode(fs_encoding)
            except UnicodeDecodeError:
                raise UnicodeDecodeError('multibyte filename not supported on '
                                         'this filesystem encoding '
                                         '(%r)' % fs_encoding)
        return pathdir


def getcwd() -> str:
    warnings.warn('sphinx.util.osutil.getcwd() is deprecated. '
                  'Please use os.getcwd() instead.',
                  RemovedInSphinx40Warning)
    return os.getcwd()


@contextlib.contextmanager
def cd(target_dir: str) -> Generator[None, None, None]:
    cwd = os.getcwd()
    try:
        os.chdir(target_dir)
        yield
    finally:
        os.chdir(cwd)


class FileAvoidWrite:
    """File-like object that buffers output and only writes if content changed.

    Use this class like when writing to a file to avoid touching the original
    file if the content hasn't changed. This is useful in scenarios where file
    mtime is used to invalidate caches or trigger new behavior.

    When writing to this file handle, all writes are buffered until the object
    is closed.

    Objects can be used as context managers.
    """
    def __init__(self, path: str) -> None:
        self._path = path
        self._io = None  # type: StringIO

    def write(self, data: str) -> None:
        if not self._io:
            self._io = StringIO()
        self._io.write(data)

    def close(self) -> None:
        """Stop accepting writes and write file, if needed."""
        if not self._io:
            raise Exception('FileAvoidWrite does not support empty files.')

        buf = self.getvalue()
        self._io.close()

        try:
            with open(self._path) as old_f:
                old_content = old_f.read()
                if old_content == buf:
                    return
        except OSError:
            pass

        with open(self._path, 'w') as f:
            f.write(buf)

    def __enter__(self) -> "FileAvoidWrite":
        return self

    def __exit__(self, exc_type: Type[Exception], exc_value: Exception, traceback: Any) -> bool:  # NOQA
        self.close()
        return True

    def __getattr__(self, name: str) -> Any:
        # Proxy to _io instance.
        if not self._io:
            raise Exception('Must write to FileAvoidWrite before other '
                            'methods can be used')

        return getattr(self._io, name)


def rmtree(path: str) -> None:
    if os.path.isdir(path):
        shutil.rmtree(path)
    else:
        os.remove(path)<|MERGE_RESOLUTION|>--- conflicted
+++ resolved
@@ -134,33 +134,7 @@
     return make_filename(project_suffix_re.sub('', project)).lower()
 
 
-<<<<<<< HEAD
-def relpath(path, start=os.curdir):
-    # type: (str, str) -> str
-=======
-def ustrftime(format: str, *args) -> str:
-    """[DEPRECATED] strftime for unicode strings."""
-    warnings.warn('sphinx.util.osutil.ustrtime is deprecated for removal',
-                  RemovedInSphinx30Warning, stacklevel=2)
-
-    if not args:
-        # If time is not specified, try to use $SOURCE_DATE_EPOCH variable
-        # See https://wiki.debian.org/ReproducibleBuilds/TimestampsProposal
-        source_date_epoch = os.getenv('SOURCE_DATE_EPOCH')
-        if source_date_epoch is not None:
-            time_struct = time.gmtime(float(source_date_epoch))
-            args = [time_struct]  # type: ignore
-    # On Windows, time.strftime() and Unicode characters will raise UnicodeEncodeError.
-    # https://bugs.python.org/issue8304
-    try:
-        return time.strftime(format, *args)
-    except UnicodeEncodeError:
-        r = time.strftime(format.encode('unicode-escape').decode(), *args)
-        return r.encode().decode('unicode-escape')
-
-
 def relpath(path: str, start: str = os.curdir) -> str:
->>>>>>> 5cabe8be
     """Return a relative filepath to *path* either from the current directory or
     from an optional *start* directory.
 
