--- conflicted
+++ resolved
@@ -44,15 +44,11 @@
 <http://bitbucket.org/birkenfeld/sphinx/get/tip.gz#egg=Sphinx-dev>`_.
 '''
 
-<<<<<<< HEAD
-requires = ['Pygments>=1.2', 'docutils>=0.7', 'snowballstemmer>=1.1']
-=======
 if sys.version_info < (2, 6) or (3, 0) <= sys.version_info < (3, 2):
     print('ERROR: Sphinx requires at least Python 2.6 or 3.2 to run.')
     sys.exit(1)
 
-requires = ['Pygments>=1.2', 'docutils>=0.7']
->>>>>>> 317930a7
+requires = ['Pygments>=1.2', 'docutils>=0.7', 'snowballstemmer>=1.1']
 
 if sys.version_info[:3] >= (3, 3, 0):
     requires[1] = 'docutils>=0.10'
