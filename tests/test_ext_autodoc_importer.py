"""
    test_ext_autodoc_importer
    ~~~~~~~~~~~~~~~~~~~~~~~~~

    Test the autodoc extension.

    :copyright: Copyright 2007-2019 by the Sphinx team, see AUTHORS.
    :license: BSD, see LICENSE for details.
"""

<<<<<<< HEAD
=======
import abc
>>>>>>> 6b3244d6
import sys

import pytest

<<<<<<< HEAD
from sphinx.ext.autodoc.importer import _MockModule, _MockObject, mock
=======
from sphinx.ext.autodoc.importer import _MockObject
>>>>>>> 6b3244d6


def test_MockObject():
    mock = _MockObject()
    assert isinstance(mock.some_attr, _MockObject)
    assert isinstance(mock.some_method, _MockObject)
    assert isinstance(mock.attr1.attr2, _MockObject)
    assert isinstance(mock.attr1.attr2.meth(), _MockObject)

    class SubClass(mock.SomeClass):
        """docstring of SubClass"""
        def method(self):
            return "string"

    obj = SubClass()
    assert SubClass.__doc__ == "docstring of SubClass"
    assert isinstance(obj, SubClass)
    assert obj.method() == "string"
    assert isinstance(obj.other_method(), SubClass)


<<<<<<< HEAD
def test_mock():
    modname = 'sphinx.unknown'
    submodule = modname + '.submodule'
    assert modname not in sys.modules
    with pytest.raises(ImportError):
        __import__(modname)

    with mock([modname]):
        __import__(modname)
        assert modname in sys.modules
        assert isinstance(sys.modules[modname], _MockModule)

        # submodules are also mocked
        __import__(submodule)
        assert submodule in sys.modules
        assert isinstance(sys.modules[submodule], _MockModule)

    assert modname not in sys.modules
    with pytest.raises(ImportError):
        __import__(modname)


def test_mock_does_not_follow_upper_modules():
    with mock(['sphinx.unknown.module']):
        with pytest.raises(ImportError):
            __import__('sphinx.unknown')
=======
@pytest.mark.skipif(sys.version_info < (3, 7), reason='Only for py37 or above')
def test_abc_MockObject():
    mock = _MockObject()

    class Base:
        @abc.abstractmethod
        def __init__(self):
            pass

    class Derived(Base, mock.SubClass):
        pass

    obj = Derived()
    assert isinstance(obj, Base)
    assert isinstance(obj, _MockObject)
    assert isinstance(obj.some_method(), Derived)
>>>>>>> 6b3244d6
<|MERGE_RESOLUTION|>--- conflicted
+++ resolved
@@ -8,19 +8,12 @@
     :license: BSD, see LICENSE for details.
 """
 
-<<<<<<< HEAD
-=======
 import abc
->>>>>>> 6b3244d6
 import sys
 
 import pytest
 
-<<<<<<< HEAD
 from sphinx.ext.autodoc.importer import _MockModule, _MockObject, mock
-=======
-from sphinx.ext.autodoc.importer import _MockObject
->>>>>>> 6b3244d6
 
 
 def test_MockObject():
@@ -42,7 +35,6 @@
     assert isinstance(obj.other_method(), SubClass)
 
 
-<<<<<<< HEAD
 def test_mock():
     modname = 'sphinx.unknown'
     submodule = modname + '.submodule'
@@ -69,7 +61,8 @@
     with mock(['sphinx.unknown.module']):
         with pytest.raises(ImportError):
             __import__('sphinx.unknown')
-=======
+
+
 @pytest.mark.skipif(sys.version_info < (3, 7), reason='Only for py37 or above')
 def test_abc_MockObject():
     mock = _MockObject()
@@ -85,5 +78,4 @@
     obj = Derived()
     assert isinstance(obj, Base)
     assert isinstance(obj, _MockObject)
-    assert isinstance(obj.some_method(), Derived)
->>>>>>> 6b3244d6
+    assert isinstance(obj.some_method(), Derived)